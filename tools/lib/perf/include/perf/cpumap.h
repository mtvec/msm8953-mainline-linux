/* SPDX-License-Identifier: GPL-2.0 */
#ifndef __LIBPERF_CPUMAP_H
#define __LIBPERF_CPUMAP_H

#include <perf/core.h>
#include <perf/cpumap.h>
#include <stdio.h>
#include <stdbool.h>

<<<<<<< HEAD
=======
/** A wrapper around a CPU to avoid confusion with the perf_cpu_map's map's indices. */
struct perf_cpu {
	int cpu;
};

>>>>>>> 95cd2cdc
LIBPERF_API struct perf_cpu_map *perf_cpu_map__dummy_new(void);
LIBPERF_API struct perf_cpu_map *perf_cpu_map__default_new(void);
LIBPERF_API struct perf_cpu_map *perf_cpu_map__new(const char *cpu_list);
LIBPERF_API struct perf_cpu_map *perf_cpu_map__read(FILE *file);
LIBPERF_API struct perf_cpu_map *perf_cpu_map__get(struct perf_cpu_map *map);
LIBPERF_API struct perf_cpu_map *perf_cpu_map__merge(struct perf_cpu_map *orig,
						     struct perf_cpu_map *other);
LIBPERF_API void perf_cpu_map__put(struct perf_cpu_map *map);
LIBPERF_API struct perf_cpu perf_cpu_map__cpu(const struct perf_cpu_map *cpus, int idx);
LIBPERF_API int perf_cpu_map__nr(const struct perf_cpu_map *cpus);
LIBPERF_API bool perf_cpu_map__empty(const struct perf_cpu_map *map);
LIBPERF_API struct perf_cpu perf_cpu_map__max(struct perf_cpu_map *map);
LIBPERF_API bool perf_cpu_map__has(const struct perf_cpu_map *map, struct perf_cpu cpu);

#define perf_cpu_map__for_each_cpu(cpu, idx, cpus)		\
	for ((idx) = 0, (cpu) = perf_cpu_map__cpu(cpus, idx);	\
	     (idx) < perf_cpu_map__nr(cpus);			\
	     (idx)++, (cpu) = perf_cpu_map__cpu(cpus, idx))

#endif /* __LIBPERF_CPUMAP_H */<|MERGE_RESOLUTION|>--- conflicted
+++ resolved
@@ -7,14 +7,11 @@
 #include <stdio.h>
 #include <stdbool.h>
 
-<<<<<<< HEAD
-=======
 /** A wrapper around a CPU to avoid confusion with the perf_cpu_map's map's indices. */
 struct perf_cpu {
 	int cpu;
 };
 
->>>>>>> 95cd2cdc
 LIBPERF_API struct perf_cpu_map *perf_cpu_map__dummy_new(void);
 LIBPERF_API struct perf_cpu_map *perf_cpu_map__default_new(void);
 LIBPERF_API struct perf_cpu_map *perf_cpu_map__new(const char *cpu_list);
