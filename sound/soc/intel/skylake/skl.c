/*
 *  skl.c - Implementation of ASoC Intel SKL HD Audio driver
 *
 *  Copyright (C) 2014-2015 Intel Corp
 *  Author: Jeeja KP <jeeja.kp@intel.com>
 *
 *  Derived mostly from Intel HDA driver with following copyrights:
 *  Copyright (c) 2004 Takashi Iwai <tiwai@suse.de>
 *                     PeiSen Hou <pshou@realtek.com.tw>
 *  ~~~~~~~~~~~~~~~~~~~~~~~~~~~~~~~~~~~~~~~~~~~~~~~~~~~~~~~~~~~~~~~~~~~~~~~~~~
 *
 *  This program is free software; you can redistribute it and/or modify
 *  it under the terms of the GNU General Public License as published by
 *  the Free Software Foundation; version 2 of the License.
 *
 *  This program is distributed in the hope that it will be useful, but
 *  WITHOUT ANY WARRANTY; without even the implied warranty of
 *  MERCHANTABILITY or FITNESS FOR A PARTICULAR PURPOSE.  See the GNU
 *  General Public License for more details.
 *
 * ~~~~~~~~~~~~~~~~~~~~~~~~~~~~~~~~~~~~~~~~~~~~~~~~~~~~~~~~~~~~~~~~~~~~~~~~~~
 */

#include <linux/module.h>
#include <linux/pci.h>
#include <linux/pm_runtime.h>
#include <linux/platform_device.h>
#include <linux/firmware.h>
#include <sound/pcm.h>
#include "../common/sst-acpi.h"
#include <sound/hda_register.h>
#include <sound/hdaudio.h>
#include <sound/hda_i915.h>
#include "skl.h"
#include "skl-sst-dsp.h"
#include "skl-sst-ipc.h"

/*
 * initialize the PCI registers
 */
static void skl_update_pci_byte(struct pci_dev *pci, unsigned int reg,
			    unsigned char mask, unsigned char val)
{
	unsigned char data;

	pci_read_config_byte(pci, reg, &data);
	data &= ~mask;
	data |= (val & mask);
	pci_write_config_byte(pci, reg, data);
}

static void skl_init_pci(struct skl *skl)
{
	struct hdac_ext_bus *ebus = &skl->ebus;

	/*
	 * Clear bits 0-2 of PCI register TCSEL (at offset 0x44)
	 * TCSEL == Traffic Class Select Register, which sets PCI express QOS
	 * Ensuring these bits are 0 clears playback static on some HD Audio
	 * codecs.
	 * The PCI register TCSEL is defined in the Intel manuals.
	 */
	dev_dbg(ebus_to_hbus(ebus)->dev, "Clearing TCSEL\n");
	skl_update_pci_byte(skl->pci, AZX_PCIREG_TCSEL, 0x07, 0);
}

static void update_pci_dword(struct pci_dev *pci,
			unsigned int reg, u32 mask, u32 val)
{
	u32 data = 0;

	pci_read_config_dword(pci, reg, &data);
	data &= ~mask;
	data |= (val & mask);
	pci_write_config_dword(pci, reg, data);
}

/*
 * skl_enable_miscbdcge - enable/dsiable CGCTL.MISCBDCGE bits
 *
 * @dev: device pointer
 * @enable: enable/disable flag
 */
static void skl_enable_miscbdcge(struct device *dev, bool enable)
{
	struct pci_dev *pci = to_pci_dev(dev);
	u32 val;

	val = enable ? AZX_CGCTL_MISCBDCGE_MASK : 0;

	update_pci_dword(pci, AZX_PCIREG_CGCTL, AZX_CGCTL_MISCBDCGE_MASK, val);
}

/*
 * While performing reset, controller may not come back properly causing
 * issues, so recommendation is to set CGCTL.MISCBDCGE to 0 then do reset
 * (init chip) and then again set CGCTL.MISCBDCGE to 1
 */
static int skl_init_chip(struct hdac_bus *bus, bool full_reset)
{
	int ret;

	skl_enable_miscbdcge(bus->dev, false);
	ret = snd_hdac_bus_init_chip(bus, full_reset);
	skl_enable_miscbdcge(bus->dev, true);

	return ret;
}

/* called from IRQ */
static void skl_stream_update(struct hdac_bus *bus, struct hdac_stream *hstr)
{
	snd_pcm_period_elapsed(hstr->substream);
}

static irqreturn_t skl_interrupt(int irq, void *dev_id)
{
	struct hdac_ext_bus *ebus = dev_id;
	struct hdac_bus *bus = ebus_to_hbus(ebus);
	u32 status;

	if (!pm_runtime_active(bus->dev))
		return IRQ_NONE;

	spin_lock(&bus->reg_lock);

	status = snd_hdac_chip_readl(bus, INTSTS);
	if (status == 0 || status == 0xffffffff) {
		spin_unlock(&bus->reg_lock);
		return IRQ_NONE;
	}

	/* clear rirb int */
	status = snd_hdac_chip_readb(bus, RIRBSTS);
	if (status & RIRB_INT_MASK) {
		if (status & RIRB_INT_RESPONSE)
			snd_hdac_bus_update_rirb(bus);
		snd_hdac_chip_writeb(bus, RIRBSTS, RIRB_INT_MASK);
	}

	spin_unlock(&bus->reg_lock);

	return snd_hdac_chip_readl(bus, INTSTS) ? IRQ_WAKE_THREAD : IRQ_HANDLED;
}

static irqreturn_t skl_threaded_handler(int irq, void *dev_id)
{
	struct hdac_ext_bus *ebus = dev_id;
	struct hdac_bus *bus = ebus_to_hbus(ebus);
	u32 status;

	status = snd_hdac_chip_readl(bus, INTSTS);

	snd_hdac_bus_handle_stream_irq(bus, status, skl_stream_update);

	return IRQ_HANDLED;
}

static int skl_acquire_irq(struct hdac_ext_bus *ebus, int do_disconnect)
{
	struct skl *skl = ebus_to_skl(ebus);
	struct hdac_bus *bus = ebus_to_hbus(ebus);
	int ret;

	ret = request_threaded_irq(skl->pci->irq, skl_interrupt,
			skl_threaded_handler,
			IRQF_SHARED,
			KBUILD_MODNAME, ebus);
	if (ret) {
		dev_err(bus->dev,
			"unable to grab IRQ %d, disabling device\n",
			skl->pci->irq);
		return ret;
	}

	bus->irq = skl->pci->irq;
	pci_intx(skl->pci, 1);

	return 0;
}

#ifdef CONFIG_PM
static int _skl_suspend(struct hdac_ext_bus *ebus)
{
	struct skl *skl = ebus_to_skl(ebus);
	struct hdac_bus *bus = ebus_to_hbus(ebus);
	int ret;

	snd_hdac_ext_bus_link_power_down_all(ebus);

	ret = skl_suspend_dsp(skl);
	if (ret < 0)
		return ret;

	snd_hdac_bus_stop_chip(bus);
	skl_enable_miscbdcge(bus->dev, false);
	snd_hdac_bus_enter_link_reset(bus);
	skl_enable_miscbdcge(bus->dev, true);

	return 0;
}

static int _skl_resume(struct hdac_ext_bus *ebus)
{
	struct skl *skl = ebus_to_skl(ebus);
	struct hdac_bus *bus = ebus_to_hbus(ebus);

	skl_init_pci(skl);
	skl_init_chip(bus, true);

	return skl_resume_dsp(skl);
}
#endif

#ifdef CONFIG_PM_SLEEP
/*
 * power management
 */
static int skl_suspend(struct device *dev)
{
	struct pci_dev *pci = to_pci_dev(dev);
	struct hdac_ext_bus *ebus = pci_get_drvdata(pci);
	struct skl *skl  = ebus_to_skl(ebus);
	struct hdac_bus *bus = ebus_to_hbus(ebus);

	/*
	 * Do not suspend if streams which are marked ignore suspend are
	 * running, we need to save the state for these and continue
	 */
	if (skl->supend_active) {
		snd_hdac_ext_bus_link_power_down_all(ebus);
		enable_irq_wake(bus->irq);
		pci_save_state(pci);
		pci_disable_device(pci);
		return 0;
	} else {
		return _skl_suspend(ebus);
	}
}

static int skl_resume(struct device *dev)
{
	struct pci_dev *pci = to_pci_dev(dev);
	struct hdac_ext_bus *ebus = pci_get_drvdata(pci);
	struct skl *skl  = ebus_to_skl(ebus);
	struct hdac_bus *bus = ebus_to_hbus(ebus);
	int ret;

	/* Turned OFF in HDMI codec driver after codec reconfiguration */
	if (IS_ENABLED(CONFIG_SND_SOC_HDAC_HDMI)) {
		ret = snd_hdac_display_power(bus, true);
		if (ret < 0) {
			dev_err(bus->dev,
				"Cannot turn on display power on i915\n");
			return ret;
		}
	}

	/*
	 * resume only when we are not in suspend active, otherwise need to
	 * restore the device
	 */
	if (skl->supend_active) {
		pci_restore_state(pci);
		ret = pci_enable_device(pci);
		snd_hdac_ext_bus_link_power_up_all(ebus);
		disable_irq_wake(bus->irq);
	} else {
		ret = _skl_resume(ebus);
	}

	return ret;
}
#endif /* CONFIG_PM_SLEEP */

#ifdef CONFIG_PM
static int skl_runtime_suspend(struct device *dev)
{
	struct pci_dev *pci = to_pci_dev(dev);
	struct hdac_ext_bus *ebus = pci_get_drvdata(pci);
	struct hdac_bus *bus = ebus_to_hbus(ebus);

	dev_dbg(bus->dev, "in %s\n", __func__);

	return _skl_suspend(ebus);
}

static int skl_runtime_resume(struct device *dev)
{
	struct pci_dev *pci = to_pci_dev(dev);
	struct hdac_ext_bus *ebus = pci_get_drvdata(pci);
	struct hdac_bus *bus = ebus_to_hbus(ebus);

	dev_dbg(bus->dev, "in %s\n", __func__);

	return _skl_resume(ebus);
}
#endif /* CONFIG_PM */

static const struct dev_pm_ops skl_pm = {
	SET_SYSTEM_SLEEP_PM_OPS(skl_suspend, skl_resume)
	SET_RUNTIME_PM_OPS(skl_runtime_suspend, skl_runtime_resume, NULL)
};

/*
 * destructor
 */
static int skl_free(struct hdac_ext_bus *ebus)
{
	struct skl *skl  = ebus_to_skl(ebus);
	struct hdac_bus *bus = ebus_to_hbus(ebus);

	skl->init_failed = 1; /* to be sure */

	snd_hdac_ext_stop_streams(ebus);

	if (bus->irq >= 0)
		free_irq(bus->irq, (void *)bus);
	if (bus->remap_addr)
		iounmap(bus->remap_addr);

	snd_hdac_bus_free_stream_pages(bus);
	snd_hdac_stream_free_all(ebus);
	snd_hdac_link_free_all(ebus);
	pci_release_regions(skl->pci);
	pci_disable_device(skl->pci);

	snd_hdac_ext_bus_exit(ebus);

	return 0;
}

static int skl_machine_device_register(struct skl *skl, void *driver_data)
{
	struct hdac_bus *bus = ebus_to_hbus(&skl->ebus);
	struct platform_device *pdev;
	struct sst_acpi_mach *mach = driver_data;
	int ret;

	mach = sst_acpi_find_machine(mach);
	if (mach == NULL) {
		dev_err(bus->dev, "No matching machine driver found\n");
		return -ENODEV;
	}
	skl->fw_name = mach->fw_filename;

	pdev = platform_device_alloc(mach->drv_name, -1);
	if (pdev == NULL) {
		dev_err(bus->dev, "platform device alloc failed\n");
		return -EIO;
	}

	ret = platform_device_add(pdev);
	if (ret) {
		dev_err(bus->dev, "failed to add machine device\n");
		platform_device_put(pdev);
		return -EIO;
	}
	skl->i2s_dev = pdev;

	return 0;
}

static void skl_machine_device_unregister(struct skl *skl)
{
	if (skl->i2s_dev)
		platform_device_unregister(skl->i2s_dev);
}

static int skl_dmic_device_register(struct skl *skl)
{
	struct hdac_bus *bus = ebus_to_hbus(&skl->ebus);
	struct platform_device *pdev;
	int ret;

	/* SKL has one dmic port, so allocate dmic device for this */
	pdev = platform_device_alloc("dmic-codec", -1);
	if (!pdev) {
		dev_err(bus->dev, "failed to allocate dmic device\n");
		return -ENOMEM;
	}

	ret = platform_device_add(pdev);
	if (ret) {
		dev_err(bus->dev, "failed to add dmic device: %d\n", ret);
		platform_device_put(pdev);
		return ret;
	}
	skl->dmic_dev = pdev;

	return 0;
}

static void skl_dmic_device_unregister(struct skl *skl)
{
	if (skl->dmic_dev)
		platform_device_unregister(skl->dmic_dev);
}

/*
 * Probe the given codec address
 */
static int probe_codec(struct hdac_ext_bus *ebus, int addr)
{
	struct hdac_bus *bus = ebus_to_hbus(ebus);
	unsigned int cmd = (addr << 28) | (AC_NODE_ROOT << 20) |
		(AC_VERB_PARAMETERS << 8) | AC_PAR_VENDOR_ID;
	unsigned int res;

	mutex_lock(&bus->cmd_mutex);
	snd_hdac_bus_send_cmd(bus, cmd);
	snd_hdac_bus_get_response(bus, addr, &res);
	mutex_unlock(&bus->cmd_mutex);
	if (res == -1)
		return -EIO;
	dev_dbg(bus->dev, "codec #%d probed OK\n", addr);

	return snd_hdac_ext_bus_device_init(ebus, addr);
}

/* Codec initialization */
static int skl_codec_create(struct hdac_ext_bus *ebus)
{
	struct hdac_bus *bus = ebus_to_hbus(ebus);
	int c, max_slots;

	max_slots = HDA_MAX_CODECS;

	/* First try to probe all given codec slots */
	for (c = 0; c < max_slots; c++) {
		if ((bus->codec_mask & (1 << c))) {
			if (probe_codec(ebus, c) < 0) {
				/*
				 * Some BIOSen give you wrong codec addresses
				 * that don't exist
				 */
				dev_warn(bus->dev,
					 "Codec #%d probe error; disabling it...\n", c);
				bus->codec_mask &= ~(1 << c);
				/*
				 * More badly, accessing to a non-existing
				 * codec often screws up the controller bus,
				 * and disturbs the further communications.
				 * Thus if an error occurs during probing,
				 * better to reset the controller bus to get
				 * back to the sanity state.
				 */
				snd_hdac_bus_stop_chip(bus);
				skl_init_chip(bus, true);
			}
		}
	}

	return 0;
}

static const struct hdac_bus_ops bus_core_ops = {
	.command = snd_hdac_bus_send_cmd,
	.get_response = snd_hdac_bus_get_response,
};

/*
 * constructor
 */
static int skl_create(struct pci_dev *pci,
		      const struct hdac_io_ops *io_ops,
		      struct skl **rskl)
{
	struct skl *skl;
	struct hdac_ext_bus *ebus;

	int err;

	*rskl = NULL;

	err = pci_enable_device(pci);
	if (err < 0)
		return err;

	skl = devm_kzalloc(&pci->dev, sizeof(*skl), GFP_KERNEL);
	if (!skl) {
		pci_disable_device(pci);
		return -ENOMEM;
	}
	ebus = &skl->ebus;
	snd_hdac_ext_bus_init(ebus, &pci->dev, &bus_core_ops, io_ops);
	ebus->bus.use_posbuf = 1;
	skl->pci = pci;

	ebus->bus.bdl_pos_adj = 0;

	*rskl = skl;

	return 0;
}

static int skl_i915_init(struct hdac_bus *bus)
{
	int err;

	/*
	 * The HDMI codec is in GPU so we need to ensure that it is powered
	 * up and ready for probe
	 */
	err = snd_hdac_i915_init(bus);
	if (err < 0)
		return err;

	err = snd_hdac_display_power(bus, true);
	if (err < 0) {
		dev_err(bus->dev, "Cannot turn on display power on i915\n");
		return err;
	}

	return err;
}

static int skl_first_init(struct hdac_ext_bus *ebus)
{
	struct skl *skl = ebus_to_skl(ebus);
	struct hdac_bus *bus = ebus_to_hbus(ebus);
	struct pci_dev *pci = skl->pci;
	int err;
	unsigned short gcap;
	int cp_streams, pb_streams, start_idx;

	err = pci_request_regions(pci, "Skylake HD audio");
	if (err < 0)
		return err;

	bus->addr = pci_resource_start(pci, 0);
	bus->remap_addr = pci_ioremap_bar(pci, 0);
	if (bus->remap_addr == NULL) {
		dev_err(bus->dev, "ioremap error\n");
		return -ENXIO;
	}

	snd_hdac_ext_bus_parse_capabilities(ebus);

	if (skl_acquire_irq(ebus, 0) < 0)
		return -EBUSY;

	pci_set_master(pci);
	synchronize_irq(bus->irq);

	gcap = snd_hdac_chip_readw(bus, GCAP);
	dev_dbg(bus->dev, "chipset global capabilities = 0x%x\n", gcap);

	/* allow 64bit DMA address if supported by H/W */
	if (!dma_set_mask(bus->dev, DMA_BIT_MASK(64))) {
		dma_set_coherent_mask(bus->dev, DMA_BIT_MASK(64));
	} else {
		dma_set_mask(bus->dev, DMA_BIT_MASK(32));
		dma_set_coherent_mask(bus->dev, DMA_BIT_MASK(32));
	}

	/* read number of streams from GCAP register */
	cp_streams = (gcap >> 8) & 0x0f;
	pb_streams = (gcap >> 12) & 0x0f;

	if (!pb_streams && !cp_streams)
		return -EIO;

	ebus->num_streams = cp_streams + pb_streams;

	/* initialize streams */
	snd_hdac_ext_stream_init_all
		(ebus, 0, cp_streams, SNDRV_PCM_STREAM_CAPTURE);
	start_idx = cp_streams;
	snd_hdac_ext_stream_init_all
		(ebus, start_idx, pb_streams, SNDRV_PCM_STREAM_PLAYBACK);

	err = snd_hdac_bus_alloc_stream_pages(bus);
	if (err < 0)
		return err;

	/* initialize chip */
	skl_init_pci(skl);

<<<<<<< HEAD
=======
	if (IS_ENABLED(CONFIG_SND_SOC_HDAC_HDMI)) {
		err = skl_i915_init(bus);
		if (err < 0)
			return err;
	}

>>>>>>> e2304803
	skl_init_chip(bus, true);

	/* codec detection */
	if (!bus->codec_mask) {
		dev_info(bus->dev, "no hda codecs found!\n");
	}

	return 0;
}

static int skl_probe(struct pci_dev *pci,
		     const struct pci_device_id *pci_id)
{
	struct skl *skl;
	struct hdac_ext_bus *ebus = NULL;
	struct hdac_bus *bus = NULL;
	int err;

	/* we use ext core ops, so provide NULL for ops here */
	err = skl_create(pci, NULL, &skl);
	if (err < 0)
		return err;

	ebus = &skl->ebus;
	bus = ebus_to_hbus(ebus);

	err = skl_first_init(ebus);
	if (err < 0)
		goto out_free;

	skl->pci_id = pci->device;

	skl->nhlt = skl_nhlt_init(bus->dev);

	if (skl->nhlt == NULL)
		goto out_free;

	skl_nhlt_update_topology_bin(skl);

	pci_set_drvdata(skl->pci, ebus);

	/* check if dsp is there */
	if (ebus->ppcap) {
		err = skl_machine_device_register(skl,
				  (void *)pci_id->driver_data);
		if (err < 0)
			goto out_free;

		err = skl_init_dsp(skl);
		if (err < 0) {
			dev_dbg(bus->dev, "error failed to register dsp\n");
			goto out_mach_free;
		}
		skl->skl_sst->enable_miscbdcge = skl_enable_miscbdcge;

	}
	if (ebus->mlcap)
		snd_hdac_ext_bus_get_ml_capabilities(ebus);

	/* create device for soc dmic */
	err = skl_dmic_device_register(skl);
	if (err < 0)
		goto out_dsp_free;

	/* register platform dai and controls */
	err = skl_platform_register(bus->dev);
	if (err < 0)
		goto out_dmic_free;

	/* create codec instances */
	err = skl_codec_create(ebus);
	if (err < 0)
		goto out_unregister;

	if (IS_ENABLED(CONFIG_SND_SOC_HDAC_HDMI)) {
		err = snd_hdac_display_power(bus, false);
		if (err < 0) {
			dev_err(bus->dev, "Cannot turn off display power on i915\n");
			return err;
		}
	}

	/*configure PM */
	pm_runtime_put_noidle(bus->dev);
	pm_runtime_allow(bus->dev);

	return 0;

out_unregister:
	skl_platform_unregister(bus->dev);
out_dmic_free:
	skl_dmic_device_unregister(skl);
out_dsp_free:
	skl_free_dsp(skl);
out_mach_free:
	skl_machine_device_unregister(skl);
out_free:
	skl->init_failed = 1;
	skl_free(ebus);

	return err;
}

static void skl_shutdown(struct pci_dev *pci)
{
	struct hdac_ext_bus *ebus = pci_get_drvdata(pci);
	struct hdac_bus *bus = ebus_to_hbus(ebus);
	struct hdac_stream *s;
	struct hdac_ext_stream *stream;
	struct skl *skl;

	if (ebus == NULL)
		return;

	skl = ebus_to_skl(ebus);

	if (skl->init_failed)
		return;

	snd_hdac_ext_stop_streams(ebus);
	list_for_each_entry(s, &bus->stream_list, list) {
		stream = stream_to_hdac_ext_stream(s);
		snd_hdac_ext_stream_decouple(ebus, stream, false);
	}

	snd_hdac_bus_stop_chip(bus);
}

static void skl_remove(struct pci_dev *pci)
{
	struct hdac_ext_bus *ebus = pci_get_drvdata(pci);
	struct skl *skl = ebus_to_skl(ebus);

	if (skl->tplg)
		release_firmware(skl->tplg);

<<<<<<< HEAD
=======
	if (IS_ENABLED(CONFIG_SND_SOC_HDAC_HDMI))
		snd_hdac_i915_exit(&ebus->bus);

>>>>>>> e2304803
	if (pci_dev_run_wake(pci))
		pm_runtime_get_noresume(&pci->dev);
	pci_dev_put(pci);
	skl_platform_unregister(&pci->dev);
	skl_free_dsp(skl);
	skl_machine_device_unregister(skl);
	skl_dmic_device_unregister(skl);
	skl_free(ebus);
	dev_set_drvdata(&pci->dev, NULL);
}

static struct sst_acpi_mach sst_skl_devdata[] = {
	{ "INT343A", "skl_alc286s_i2s", "intel/dsp_fw_release.bin", NULL, NULL, NULL },
	{ "INT343B", "skl_nau88l25_ssm4567_i2s", "intel/dsp_fw_release.bin",
				NULL, NULL, NULL },
	{ "MX98357A", "skl_nau88l25_max98357a_i2s", "intel/dsp_fw_release.bin",
				NULL, NULL, NULL },
	{}
};

static struct sst_acpi_mach sst_bxtp_devdata[] = {
	{ "INT343A", "bxt_alc298s_i2s", "intel/dsp_fw_bxtn.bin", NULL, NULL, NULL },
};

/* PCI IDs */
static const struct pci_device_id skl_ids[] = {
	/* Sunrise Point-LP */
	{ PCI_DEVICE(0x8086, 0x9d70),
		.driver_data = (unsigned long)&sst_skl_devdata},
	/* BXT-P */
	{ PCI_DEVICE(0x8086, 0x5a98),
		.driver_data = (unsigned long)&sst_bxtp_devdata},
	{ 0, }
};
MODULE_DEVICE_TABLE(pci, skl_ids);

/* pci_driver definition */
static struct pci_driver skl_driver = {
	.name = KBUILD_MODNAME,
	.id_table = skl_ids,
	.probe = skl_probe,
	.remove = skl_remove,
	.shutdown = skl_shutdown,
	.driver = {
		.pm = &skl_pm,
	},
};
module_pci_driver(skl_driver);

MODULE_LICENSE("GPL v2");
MODULE_DESCRIPTION("Intel Skylake ASoC HDA driver");<|MERGE_RESOLUTION|>--- conflicted
+++ resolved
@@ -577,15 +577,12 @@
 	/* initialize chip */
 	skl_init_pci(skl);
 
-<<<<<<< HEAD
-=======
 	if (IS_ENABLED(CONFIG_SND_SOC_HDAC_HDMI)) {
 		err = skl_i915_init(bus);
 		if (err < 0)
 			return err;
 	}
 
->>>>>>> e2304803
 	skl_init_chip(bus, true);
 
 	/* codec detection */
@@ -722,12 +719,9 @@
 	if (skl->tplg)
 		release_firmware(skl->tplg);
 
-<<<<<<< HEAD
-=======
 	if (IS_ENABLED(CONFIG_SND_SOC_HDAC_HDMI))
 		snd_hdac_i915_exit(&ebus->bus);
 
->>>>>>> e2304803
 	if (pci_dev_run_wake(pci))
 		pm_runtime_get_noresume(&pci->dev);
 	pci_dev_put(pci);
