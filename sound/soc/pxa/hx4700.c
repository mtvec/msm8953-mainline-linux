// SPDX-License-Identifier: GPL-2.0-or-later
/*
 * SoC audio for HP iPAQ hx4700
 *
 * Copyright (c) 2009 Philipp Zabel
 */

#include <linux/module.h>
#include <linux/timer.h>
#include <linux/interrupt.h>
#include <linux/platform_device.h>
#include <linux/delay.h>
#include <linux/gpio/consumer.h>

#include <sound/core.h>
#include <sound/jack.h>
#include <sound/pcm.h>
#include <sound/pcm_params.h>
#include <sound/soc.h>

#include <asm/mach-types.h>
#include "pxa2xx-i2s.h"

static struct gpio_desc *gpiod_hp_driver, *gpiod_spk_sd;
static struct snd_soc_jack hs_jack;

/* Headphones jack detection DAPM pin */
static struct snd_soc_jack_pin hs_jack_pin[] = {
	{
		.pin	= "Headphone Jack",
		.mask	= SND_JACK_HEADPHONE,
	},
	{
		.pin	= "Speaker",
		/* disable speaker when hp jack is inserted */
		.mask   = SND_JACK_HEADPHONE,
		.invert	= 1,
	},
};

/* Headphones jack detection GPIO */
static struct snd_soc_jack_gpio hs_jack_gpio = {
	.name		= "earphone-det",
	.report		= SND_JACK_HEADPHONE,
	.debounce_time	= 200,
};

/*
 * iPAQ hx4700 uses I2S for capture and playback.
 */
static int hx4700_hw_params(struct snd_pcm_substream *substream,
			    struct snd_pcm_hw_params *params)
{
	struct snd_soc_pcm_runtime *rtd = asoc_substream_to_rtd(substream);
	struct snd_soc_dai *codec_dai = asoc_rtd_to_codec(rtd, 0);
	struct snd_soc_dai *cpu_dai = asoc_rtd_to_cpu(rtd, 0);
	int ret = 0;

	/* set the I2S system clock as output */
	ret = snd_soc_dai_set_sysclk(cpu_dai, PXA2XX_I2S_SYSCLK, 0,
			SND_SOC_CLOCK_OUT);
	if (ret < 0)
		return ret;

	/* inform codec driver about clock freq *
	 * (PXA I2S always uses divider 256)    */
	ret = snd_soc_dai_set_sysclk(codec_dai, 0, 256 * params_rate(params),
			SND_SOC_CLOCK_IN);
	if (ret < 0)
		return ret;

	return 0;
}

static const struct snd_soc_ops hx4700_ops = {
	.hw_params = hx4700_hw_params,
};

static int hx4700_spk_power(struct snd_soc_dapm_widget *w,
			    struct snd_kcontrol *k, int event)
{
<<<<<<< HEAD
	gpiod_set_value(gpiod_spk_sd, !!SND_SOC_DAPM_EVENT_ON(event));
=======
	gpiod_set_value(gpiod_spk_sd, !SND_SOC_DAPM_EVENT_ON(event));
>>>>>>> 0e5e4dd7
	return 0;
}

static int hx4700_hp_power(struct snd_soc_dapm_widget *w,
			   struct snd_kcontrol *k, int event)
{
	gpiod_set_value(gpiod_hp_driver, !!SND_SOC_DAPM_EVENT_ON(event));
	return 0;
}

/* hx4700 machine dapm widgets */
static const struct snd_soc_dapm_widget hx4700_dapm_widgets[] = {
	SND_SOC_DAPM_HP("Headphone Jack", hx4700_hp_power),
	SND_SOC_DAPM_SPK("Speaker", hx4700_spk_power),
	SND_SOC_DAPM_MIC("Built-in Microphone", NULL),
};

/* hx4700 machine audio_map */
static const struct snd_soc_dapm_route hx4700_audio_map[] = {

	/* Headphone connected to LOUT, ROUT */
	{"Headphone Jack", NULL, "LOUT"},
	{"Headphone Jack", NULL, "ROUT"},

	/* Speaker connected to MOUT2 */
	{"Speaker", NULL, "MOUT2"},

	/* Microphone connected to MICIN */
	{"MICIN", NULL, "Built-in Microphone"},
	{"AIN", NULL, "MICOUT"},
};

/*
 * Logic for a ak4641 as connected on a HP iPAQ hx4700
 */
static int hx4700_ak4641_init(struct snd_soc_pcm_runtime *rtd)
{
	int err;

	/* Jack detection API stuff */
	err = snd_soc_card_jack_new(rtd->card, "Headphone Jack",
				    SND_JACK_HEADPHONE, &hs_jack, hs_jack_pin,
				    ARRAY_SIZE(hs_jack_pin));
	if (err)
		return err;

	err = snd_soc_jack_add_gpios(&hs_jack, 1, &hs_jack_gpio);

	return err;
}

/* hx4700 digital audio interface glue - connects codec <--> CPU */
SND_SOC_DAILINK_DEFS(ak4641,
	DAILINK_COMP_ARRAY(COMP_CPU("pxa2xx-i2s")),
	DAILINK_COMP_ARRAY(COMP_CODEC("ak4641.0-0012", "ak4641-hifi")),
	DAILINK_COMP_ARRAY(COMP_PLATFORM("pxa-pcm-audio")));

static struct snd_soc_dai_link hx4700_dai = {
	.name = "ak4641",
	.stream_name = "AK4641",
	.init = hx4700_ak4641_init,
	.dai_fmt = SND_SOC_DAIFMT_MSB | SND_SOC_DAIFMT_NB_NF |
		   SND_SOC_DAIFMT_CBS_CFS,
	.ops = &hx4700_ops,
	SND_SOC_DAILINK_REG(ak4641),
};

/* hx4700 audio machine driver */
static struct snd_soc_card snd_soc_card_hx4700 = {
	.name			= "iPAQ hx4700",
	.owner			= THIS_MODULE,
	.dai_link		= &hx4700_dai,
	.num_links		= 1,
	.dapm_widgets		= hx4700_dapm_widgets,
	.num_dapm_widgets	= ARRAY_SIZE(hx4700_dapm_widgets),
	.dapm_routes		= hx4700_audio_map,
	.num_dapm_routes	= ARRAY_SIZE(hx4700_audio_map),
	.fully_routed		= true,
};

static int hx4700_audio_probe(struct platform_device *pdev)
{
	int ret;

	if (!machine_is_h4700())
		return -ENODEV;

<<<<<<< HEAD
	gpiod_hp_driver = devm_gpiod_get(&pdev->dev, "hp-driver", GPIOD_OUT_HIGH);
	ret = PTR_ERR_OR_ZERO(gpiod_hp_driver);
	if (ret)
		return ret;
	gpiod_spk_sd = devm_gpiod_get(&pdev->dev, "spk-sd", GPIOD_OUT_LOW);
=======
	gpiod_hp_driver = devm_gpiod_get(&pdev->dev, "hp-driver", GPIOD_ASIS);
	ret = PTR_ERR_OR_ZERO(gpiod_hp_driver);
	if (ret)
		return ret;
	gpiod_spk_sd = devm_gpiod_get(&pdev->dev, "spk-sd", GPIOD_ASIS);
>>>>>>> 0e5e4dd7
	ret = PTR_ERR_OR_ZERO(gpiod_spk_sd);
	if (ret)
		return ret;

	hs_jack_gpio.gpiod_dev = &pdev->dev;
	snd_soc_card_hx4700.dev = &pdev->dev;
	ret = devm_snd_soc_register_card(&pdev->dev, &snd_soc_card_hx4700);

	return ret;
}

static int hx4700_audio_remove(struct platform_device *pdev)
{
	gpiod_set_value(gpiod_hp_driver, 0);
	gpiod_set_value(gpiod_spk_sd, 0);
	return 0;
}

static struct platform_driver hx4700_audio_driver = {
	.driver	= {
		.name = "hx4700-audio",
		.pm = &snd_soc_pm_ops,
	},
	.probe	= hx4700_audio_probe,
	.remove	= hx4700_audio_remove,
};

module_platform_driver(hx4700_audio_driver);

MODULE_AUTHOR("Philipp Zabel");
MODULE_DESCRIPTION("ALSA SoC iPAQ hx4700");
MODULE_LICENSE("GPL");
MODULE_ALIAS("platform:hx4700-audio");<|MERGE_RESOLUTION|>--- conflicted
+++ resolved
@@ -79,11 +79,7 @@
 static int hx4700_spk_power(struct snd_soc_dapm_widget *w,
 			    struct snd_kcontrol *k, int event)
 {
-<<<<<<< HEAD
-	gpiod_set_value(gpiod_spk_sd, !!SND_SOC_DAPM_EVENT_ON(event));
-=======
 	gpiod_set_value(gpiod_spk_sd, !SND_SOC_DAPM_EVENT_ON(event));
->>>>>>> 0e5e4dd7
 	return 0;
 }
 
@@ -171,19 +167,11 @@
 	if (!machine_is_h4700())
 		return -ENODEV;
 
-<<<<<<< HEAD
-	gpiod_hp_driver = devm_gpiod_get(&pdev->dev, "hp-driver", GPIOD_OUT_HIGH);
-	ret = PTR_ERR_OR_ZERO(gpiod_hp_driver);
-	if (ret)
-		return ret;
-	gpiod_spk_sd = devm_gpiod_get(&pdev->dev, "spk-sd", GPIOD_OUT_LOW);
-=======
 	gpiod_hp_driver = devm_gpiod_get(&pdev->dev, "hp-driver", GPIOD_ASIS);
 	ret = PTR_ERR_OR_ZERO(gpiod_hp_driver);
 	if (ret)
 		return ret;
 	gpiod_spk_sd = devm_gpiod_get(&pdev->dev, "spk-sd", GPIOD_ASIS);
->>>>>>> 0e5e4dd7
 	ret = PTR_ERR_OR_ZERO(gpiod_spk_sd);
 	if (ret)
 		return ret;
