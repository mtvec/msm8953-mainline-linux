--- conflicted
+++ resolved
@@ -1507,19 +1507,11 @@
 	return nr_succeeded;
 }
 
-<<<<<<< HEAD
-static bool may_enter_fs(struct page *page, gfp_t gfp_mask)
-{
-	if (gfp_mask & __GFP_FS)
-		return true;
-	if (!PageSwapCache(page) || !(gfp_mask & __GFP_IO))
-=======
 static bool may_enter_fs(struct folio *folio, gfp_t gfp_mask)
 {
 	if (gfp_mask & __GFP_FS)
 		return true;
 	if (!folio_test_swapcache(folio) || !(gfp_mask & __GFP_IO))
->>>>>>> 558740f4
 		return false;
 	/*
 	 * We can "enter_fs" for swap-cache with only __GFP_IO
@@ -1528,11 +1520,7 @@
 	 * but that will never affect SWP_FS_OPS, so the data_race
 	 * is safe.
 	 */
-<<<<<<< HEAD
-	return !data_race(page_swap_flags(page) & SWP_FS_OPS);
-=======
 	return !data_race(page_swap_flags(&folio->page) & SWP_FS_OPS);
->>>>>>> 558740f4
 }
 
 /*
@@ -1629,13 +1617,8 @@
 		 *    reclaim and continue scanning.
 		 *
 		 *    Require may_enter_fs() because we would wait on fs, which
-<<<<<<< HEAD
-		 *    may not have submitted IO yet. And the loop driver might
-		 *    enter reclaim, and deadlock if it waits on a page for
-=======
 		 *    may not have submitted I/O yet. And the loop driver might
 		 *    enter reclaim, and deadlock if it waits on a folio for
->>>>>>> 558740f4
 		 *    which it is needed to do the write (loop masks off
 		 *    __GFP_IO|__GFP_FS for this reason); but more thought
 		 *    would probably show more reasons.
@@ -1665,12 +1648,8 @@
 
 			/* Case 2 above */
 			} else if (writeback_throttling_sane(sc) ||
-<<<<<<< HEAD
-			    !PageReclaim(page) || !may_enter_fs(page, sc->gfp_mask)) {
-=======
 			    !folio_test_reclaim(folio) ||
 			    !may_enter_fs(folio, sc->gfp_mask)) {
->>>>>>> 558740f4
 				/*
 				 * This is slightly racy -
 				 * folio_end_writeback() might have
@@ -1762,12 +1741,6 @@
 					if (!add_to_swap(folio))
 						goto activate_locked_split;
 				}
-<<<<<<< HEAD
-
-				/* Adding to swap updated mapping */
-				mapping = page_mapping(page);
-=======
->>>>>>> 558740f4
 			}
 		} else if (folio_test_swapbacked(folio) &&
 			   folio_test_large(folio)) {
@@ -1839,11 +1812,7 @@
 
 			if (references == PAGEREF_RECLAIM_CLEAN)
 				goto keep_locked;
-<<<<<<< HEAD
-			if (!may_enter_fs(page, sc->gfp_mask))
-=======
 			if (!may_enter_fs(folio, sc->gfp_mask))
->>>>>>> 558740f4
 				goto keep_locked;
 			if (!sc->may_writepage)
 				goto keep_locked;
