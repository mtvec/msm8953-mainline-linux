--- conflicted
+++ resolved
@@ -705,10 +705,7 @@
 			atomic_t *mmap_changing)
 {
 	struct vm_area_struct *dst_vma;
-<<<<<<< HEAD
-=======
 	unsigned long page_mask;
->>>>>>> 558740f4
 	struct mmu_gather tlb;
 	pgprot_t newprot;
 	int err;
