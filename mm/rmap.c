--- conflicted
+++ resolved
@@ -1528,14 +1528,6 @@
 
 		if (folio_test_hugetlb(folio)) {
 			/*
-<<<<<<< HEAD
-			 * huge_pmd_unshare may unmap an entire PMD page.
-			 * There is no way of knowing exactly which PMDs may
-			 * be cached for this mm, so we must flush them all.
-			 * start/end were already adjusted above to cover this
-			 * range.
-			 */
-=======
 			 * The try_to_unmap() is only passed a hugetlb page
 			 * in the case where the hugetlb page is poisoned.
 			 */
@@ -1547,7 +1539,6 @@
 			 * start/end were already adjusted above to cover this
 			 * range.
 			 */
->>>>>>> 558740f4
 			flush_cache_range(vma, range.start, range.end);
 
 			if (!folio_test_anon(folio)) {
@@ -1576,21 +1567,9 @@
 					break;
 				}
 			}
-<<<<<<< HEAD
-		} else {
-			flush_cache_page(vma, address, pte_pfn(*pvmw.pte));
-		}
-
-		/*
-		 * Nuke the page table entry. When having to clear
-		 * PageAnonExclusive(), we always have to flush.
-		 */
-		if (should_defer_flush(mm, flags) && !anon_exclusive) {
-=======
 			pteval = huge_ptep_clear_flush(vma, address, pvmw.pte);
 		} else {
 			flush_cache_page(vma, address, pte_pfn(*pvmw.pte));
->>>>>>> 558740f4
 			/*
 			 * Nuke the page table entry. When having to clear
 			 * PageAnonExclusive(), we always have to flush.
@@ -1952,14 +1931,6 @@
 					break;
 				}
 			}
-<<<<<<< HEAD
-		} else {
-			flush_cache_page(vma, address, pte_pfn(*pvmw.pte));
-		}
-
-		/* Nuke the page table entry. */
-		pteval = ptep_clear_flush(vma, address, pvmw.pte);
-=======
 
 			/* Nuke the hugetlb page table entry */
 			pteval = huge_ptep_clear_flush(vma, address, pvmw.pte);
@@ -1968,7 +1939,6 @@
 			/* Nuke the page table entry. */
 			pteval = ptep_clear_flush(vma, address, pvmw.pte);
 		}
->>>>>>> 558740f4
 
 		/* Set the dirty flag on the folio now the pte is gone. */
 		if (pte_dirty(pteval))
@@ -2074,15 +2044,6 @@
 				page_vma_mapped_walk_done(&pvmw);
 				break;
 			}
-			VM_BUG_ON_PAGE(pte_write(pteval) && folio_test_anon(folio) &&
-				       !anon_exclusive, subpage);
-			if (anon_exclusive &&
-			    page_try_share_anon_rmap(subpage)) {
-				set_pte_at(mm, address, pvmw.pte, pteval);
-				ret = false;
-				page_vma_mapped_walk_done(&pvmw);
-				break;
-			}
 
 			/*
 			 * Store the pfn of the page in a special migration
