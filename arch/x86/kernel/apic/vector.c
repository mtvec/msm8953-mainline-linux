/*
 * Local APIC related interfaces to support IOAPIC, MSI, HT_IRQ etc.
 *
 * Copyright (C) 1997, 1998, 1999, 2000, 2009 Ingo Molnar, Hajnalka Szabo
 *	Moved from arch/x86/kernel/apic/io_apic.c.
 * Jiang Liu <jiang.liu@linux.intel.com>
 *	Enable support of hierarchical irqdomains
 *
 * This program is free software; you can redistribute it and/or modify
 * it under the terms of the GNU General Public License version 2 as
 * published by the Free Software Foundation.
 */
#include <linux/interrupt.h>
#include <linux/init.h>
#include <linux/compiler.h>
#include <linux/slab.h>
#include <asm/irqdomain.h>
#include <asm/hw_irq.h>
#include <asm/apic.h>
#include <asm/i8259.h>
#include <asm/desc.h>
#include <asm/irq_remapping.h>

struct apic_chip_data {
	struct irq_cfg		cfg;
	cpumask_var_t		domain;
	cpumask_var_t		old_domain;
	u8			move_in_progress : 1;
};

struct irq_domain *x86_vector_domain;
static DEFINE_RAW_SPINLOCK(vector_lock);
static cpumask_var_t vector_cpumask;
static struct irq_chip lapic_controller;
#ifdef	CONFIG_X86_IO_APIC
static struct apic_chip_data *legacy_irq_data[NR_IRQS_LEGACY];
#endif

void lock_vector_lock(void)
{
	/* Used to the online set of cpus does not change
	 * during assign_irq_vector.
	 */
	raw_spin_lock(&vector_lock);
}

void unlock_vector_lock(void)
{
	raw_spin_unlock(&vector_lock);
}

static struct apic_chip_data *apic_chip_data(struct irq_data *irq_data)
{
	if (!irq_data)
		return NULL;

	while (irq_data->parent_data)
		irq_data = irq_data->parent_data;

	return irq_data->chip_data;
}

struct irq_cfg *irqd_cfg(struct irq_data *irq_data)
{
	struct apic_chip_data *data = apic_chip_data(irq_data);

	return data ? &data->cfg : NULL;
}

struct irq_cfg *irq_cfg(unsigned int irq)
{
	return irqd_cfg(irq_get_irq_data(irq));
}

static struct apic_chip_data *alloc_apic_chip_data(int node)
{
	struct apic_chip_data *data;

	data = kzalloc_node(sizeof(*data), GFP_KERNEL, node);
	if (!data)
		return NULL;
	if (!zalloc_cpumask_var_node(&data->domain, GFP_KERNEL, node))
		goto out_data;
	if (!zalloc_cpumask_var_node(&data->old_domain, GFP_KERNEL, node))
		goto out_domain;
	return data;
out_domain:
	free_cpumask_var(data->domain);
out_data:
	kfree(data);
	return NULL;
}

static void free_apic_chip_data(struct apic_chip_data *data)
{
	if (data) {
		free_cpumask_var(data->domain);
		free_cpumask_var(data->old_domain);
		kfree(data);
	}
}

static int __assign_irq_vector(int irq, struct apic_chip_data *d,
			       const struct cpumask *mask)
{
	/*
	 * NOTE! The local APIC isn't very good at handling
	 * multiple interrupts at the same interrupt level.
	 * As the interrupt level is determined by taking the
	 * vector number and shifting that right by 4, we
	 * want to spread these out a bit so that they don't
	 * all fall in the same interrupt level.
	 *
	 * Also, we've got to be careful not to trash gate
	 * 0x80, because int 0x80 is hm, kind of importantish. ;)
	 */
	static int current_vector = FIRST_EXTERNAL_VECTOR + VECTOR_OFFSET_START;
	static int current_offset = VECTOR_OFFSET_START % 16;
	int cpu, err;

	if (d->move_in_progress)
		return -EBUSY;

	/* Only try and allocate irqs on cpus that are present */
	err = -ENOSPC;
	cpumask_clear(d->old_domain);
	cpu = cpumask_first_and(mask, cpu_online_mask);
	while (cpu < nr_cpu_ids) {
		int new_cpu, vector, offset;

		apic->vector_allocation_domain(cpu, vector_cpumask, mask);

		if (cpumask_subset(vector_cpumask, d->domain)) {
			err = 0;
			if (cpumask_equal(vector_cpumask, d->domain))
				break;
			/*
			 * New cpumask using the vector is a proper subset of
			 * the current in use mask. So cleanup the vector
			 * allocation for the members that are not used anymore.
			 */
			cpumask_andnot(d->old_domain, d->domain,
				       vector_cpumask);
			d->move_in_progress =
			   cpumask_intersects(d->old_domain, cpu_online_mask);
			cpumask_and(d->domain, d->domain, vector_cpumask);
			break;
		}

		vector = current_vector;
		offset = current_offset;
next:
		vector += 16;
		if (vector >= first_system_vector) {
			offset = (offset + 1) % 16;
			vector = FIRST_EXTERNAL_VECTOR + offset;
		}

		if (unlikely(current_vector == vector)) {
			cpumask_or(d->old_domain, d->old_domain,
				   vector_cpumask);
			cpumask_andnot(vector_cpumask, mask, d->old_domain);
			cpu = cpumask_first_and(vector_cpumask,
						cpu_online_mask);
			continue;
		}

		if (test_bit(vector, used_vectors))
			goto next;

		for_each_cpu_and(new_cpu, vector_cpumask, cpu_online_mask) {
			if (!IS_ERR_OR_NULL(per_cpu(vector_irq, new_cpu)[vector]))
				goto next;
		}
		/* Found one! */
		current_vector = vector;
		current_offset = offset;
		if (d->cfg.vector) {
			cpumask_copy(d->old_domain, d->domain);
			d->move_in_progress =
			   cpumask_intersects(d->old_domain, cpu_online_mask);
		}
		for_each_cpu_and(new_cpu, vector_cpumask, cpu_online_mask)
			per_cpu(vector_irq, new_cpu)[vector] = irq_to_desc(irq);
		d->cfg.vector = vector;
		cpumask_copy(d->domain, vector_cpumask);
		err = 0;
		break;
	}

	if (!err) {
		/* cache destination APIC IDs into cfg->dest_apicid */
		err = apic->cpu_mask_to_apicid_and(mask, d->domain,
						   &d->cfg.dest_apicid);
	}

	return err;
}

static int assign_irq_vector(int irq, struct apic_chip_data *data,
			     const struct cpumask *mask)
{
	int err;
	unsigned long flags;

	raw_spin_lock_irqsave(&vector_lock, flags);
	err = __assign_irq_vector(irq, data, mask);
	raw_spin_unlock_irqrestore(&vector_lock, flags);
	return err;
}

static int assign_irq_vector_policy(int irq, int node,
				    struct apic_chip_data *data,
				    struct irq_alloc_info *info)
{
	if (info && info->mask)
		return assign_irq_vector(irq, data, info->mask);
	if (node != NUMA_NO_NODE &&
	    assign_irq_vector(irq, data, cpumask_of_node(node)) == 0)
		return 0;
	return assign_irq_vector(irq, data, apic->target_cpus());
}

static void clear_irq_vector(int irq, struct apic_chip_data *data)
{
	struct irq_desc *desc;
	unsigned long flags;
	int cpu, vector;

	raw_spin_lock_irqsave(&vector_lock, flags);
	BUG_ON(!data->cfg.vector);

	vector = data->cfg.vector;
	for_each_cpu_and(cpu, data->domain, cpu_online_mask)
		per_cpu(vector_irq, cpu)[vector] = VECTOR_UNUSED;

	data->cfg.vector = 0;
	cpumask_clear(data->domain);

	if (likely(!data->move_in_progress)) {
		raw_spin_unlock_irqrestore(&vector_lock, flags);
		return;
	}

	desc = irq_to_desc(irq);
	for_each_cpu_and(cpu, data->old_domain, cpu_online_mask) {
		for (vector = FIRST_EXTERNAL_VECTOR; vector < NR_VECTORS;
		     vector++) {
			if (per_cpu(vector_irq, cpu)[vector] != desc)
				continue;
			per_cpu(vector_irq, cpu)[vector] = VECTOR_UNUSED;
			break;
		}
	}
	data->move_in_progress = 0;
	raw_spin_unlock_irqrestore(&vector_lock, flags);
}

void init_irq_alloc_info(struct irq_alloc_info *info,
			 const struct cpumask *mask)
{
	memset(info, 0, sizeof(*info));
	info->mask = mask;
}

void copy_irq_alloc_info(struct irq_alloc_info *dst, struct irq_alloc_info *src)
{
	if (src)
		*dst = *src;
	else
		memset(dst, 0, sizeof(*dst));
}

static void x86_vector_free_irqs(struct irq_domain *domain,
				 unsigned int virq, unsigned int nr_irqs)
{
	struct irq_data *irq_data;
	int i;

	for (i = 0; i < nr_irqs; i++) {
		irq_data = irq_domain_get_irq_data(x86_vector_domain, virq + i);
		if (irq_data && irq_data->chip_data) {
			clear_irq_vector(virq + i, irq_data->chip_data);
			free_apic_chip_data(irq_data->chip_data);
#ifdef	CONFIG_X86_IO_APIC
			if (virq + i < nr_legacy_irqs())
				legacy_irq_data[virq + i] = NULL;
#endif
			irq_domain_reset_irq_data(irq_data);
		}
	}
}

static int x86_vector_alloc_irqs(struct irq_domain *domain, unsigned int virq,
				 unsigned int nr_irqs, void *arg)
{
	struct irq_alloc_info *info = arg;
	struct apic_chip_data *data;
	struct irq_data *irq_data;
	int i, err, node;

	if (disable_apic)
		return -ENXIO;

	/* Currently vector allocator can't guarantee contiguous allocations */
	if ((info->flags & X86_IRQ_ALLOC_CONTIGUOUS_VECTORS) && nr_irqs > 1)
		return -ENOSYS;

	for (i = 0; i < nr_irqs; i++) {
		irq_data = irq_domain_get_irq_data(domain, virq + i);
		BUG_ON(!irq_data);
		node = irq_data_get_node(irq_data);
#ifdef	CONFIG_X86_IO_APIC
		if (virq + i < nr_legacy_irqs() && legacy_irq_data[virq + i])
			data = legacy_irq_data[virq + i];
		else
#endif
			data = alloc_apic_chip_data(node);
		if (!data) {
			err = -ENOMEM;
			goto error;
		}

		irq_data->chip = &lapic_controller;
		irq_data->chip_data = data;
		irq_data->hwirq = virq + i;
<<<<<<< HEAD
		err = assign_irq_vector_policy(virq + i, irq_data->node, data,
					       info);
=======
		err = assign_irq_vector_policy(virq, node, data, info);
>>>>>>> a47d4576
		if (err)
			goto error;
	}

	return 0;

error:
	x86_vector_free_irqs(domain, virq, i + 1);
	return err;
}

static const struct irq_domain_ops x86_vector_domain_ops = {
	.alloc	= x86_vector_alloc_irqs,
	.free	= x86_vector_free_irqs,
};

int __init arch_probe_nr_irqs(void)
{
	int nr;

	if (nr_irqs > (NR_VECTORS * nr_cpu_ids))
		nr_irqs = NR_VECTORS * nr_cpu_ids;

	nr = (gsi_top + nr_legacy_irqs()) + 8 * nr_cpu_ids;
#if defined(CONFIG_PCI_MSI) || defined(CONFIG_HT_IRQ)
	/*
	 * for MSI and HT dyn irq
	 */
	if (gsi_top <= NR_IRQS_LEGACY)
		nr +=  8 * nr_cpu_ids;
	else
		nr += gsi_top * 16;
#endif
	if (nr < nr_irqs)
		nr_irqs = nr;

	return nr_legacy_irqs();
}

#ifdef	CONFIG_X86_IO_APIC
static void init_legacy_irqs(void)
{
	int i, node = cpu_to_node(0);
	struct apic_chip_data *data;

	/*
	 * For legacy IRQ's, start with assigning irq0 to irq15 to
	 * ISA_IRQ_VECTOR(i) for all cpu's.
	 */
	for (i = 0; i < nr_legacy_irqs(); i++) {
		data = legacy_irq_data[i] = alloc_apic_chip_data(node);
		BUG_ON(!data);

		data->cfg.vector = ISA_IRQ_VECTOR(i);
		cpumask_setall(data->domain);
		irq_set_chip_data(i, data);
	}
}
#else
static void init_legacy_irqs(void) { }
#endif

int __init arch_early_irq_init(void)
{
	init_legacy_irqs();

	x86_vector_domain = irq_domain_add_tree(NULL, &x86_vector_domain_ops,
						NULL);
	BUG_ON(x86_vector_domain == NULL);
	irq_set_default_host(x86_vector_domain);

	arch_init_msi_domain(x86_vector_domain);
	arch_init_htirq_domain(x86_vector_domain);

	BUG_ON(!alloc_cpumask_var(&vector_cpumask, GFP_KERNEL));

	return arch_early_ioapic_init();
}

/* Initialize vector_irq on a new cpu */
static void __setup_vector_irq(int cpu)
{
	struct apic_chip_data *data;
	struct irq_desc *desc;
	int irq, vector;

	/* Mark the inuse vectors */
	for_each_irq_desc(irq, desc) {
		struct irq_data *idata = irq_desc_get_irq_data(desc);

		data = apic_chip_data(idata);
		if (!data || !cpumask_test_cpu(cpu, data->domain))
			continue;
		vector = data->cfg.vector;
		per_cpu(vector_irq, cpu)[vector] = desc;
	}
	/* Mark the free vectors */
	for (vector = 0; vector < NR_VECTORS; ++vector) {
		desc = per_cpu(vector_irq, cpu)[vector];
		if (IS_ERR_OR_NULL(desc))
			continue;

		data = apic_chip_data(irq_desc_get_irq_data(desc));
		if (!cpumask_test_cpu(cpu, data->domain))
			per_cpu(vector_irq, cpu)[vector] = VECTOR_UNUSED;
	}
}

/*
 * Setup the vector to irq mappings. Must be called with vector_lock held.
 */
void setup_vector_irq(int cpu)
{
	int irq;

	lockdep_assert_held(&vector_lock);
	/*
	 * On most of the platforms, legacy PIC delivers the interrupts on the
	 * boot cpu. But there are certain platforms where PIC interrupts are
	 * delivered to multiple cpu's. If the legacy IRQ is handled by the
	 * legacy PIC, for the new cpu that is coming online, setup the static
	 * legacy vector to irq mapping:
	 */
	for (irq = 0; irq < nr_legacy_irqs(); irq++)
		per_cpu(vector_irq, cpu)[ISA_IRQ_VECTOR(irq)] = irq_to_desc(irq);

	__setup_vector_irq(cpu);
}

static int apic_retrigger_irq(struct irq_data *irq_data)
{
	struct apic_chip_data *data = apic_chip_data(irq_data);
	unsigned long flags;
	int cpu;

	raw_spin_lock_irqsave(&vector_lock, flags);
	cpu = cpumask_first_and(data->domain, cpu_online_mask);
	apic->send_IPI_mask(cpumask_of(cpu), data->cfg.vector);
	raw_spin_unlock_irqrestore(&vector_lock, flags);

	return 1;
}

void apic_ack_edge(struct irq_data *data)
{
	irq_complete_move(irqd_cfg(data));
	irq_move_irq(data);
	ack_APIC_irq();
}

static int apic_set_affinity(struct irq_data *irq_data,
			     const struct cpumask *dest, bool force)
{
	struct apic_chip_data *data = irq_data->chip_data;
	int err, irq = irq_data->irq;

	if (!config_enabled(CONFIG_SMP))
		return -EPERM;

	if (!cpumask_intersects(dest, cpu_online_mask))
		return -EINVAL;

	err = assign_irq_vector(irq, data, dest);
	if (err) {
		struct irq_data *top = irq_get_irq_data(irq);

		if (assign_irq_vector(irq, data,
				      irq_data_get_affinity_mask(top)))
			pr_err("Failed to recover vector for irq %d\n", irq);
		return err;
	}

	return IRQ_SET_MASK_OK;
}

static struct irq_chip lapic_controller = {
	.irq_ack		= apic_ack_edge,
	.irq_set_affinity	= apic_set_affinity,
	.irq_retrigger		= apic_retrigger_irq,
};

#ifdef CONFIG_SMP
static void __send_cleanup_vector(struct apic_chip_data *data)
{
	cpumask_var_t cleanup_mask;

	if (unlikely(!alloc_cpumask_var(&cleanup_mask, GFP_ATOMIC))) {
		unsigned int i;

		for_each_cpu_and(i, data->old_domain, cpu_online_mask)
			apic->send_IPI_mask(cpumask_of(i),
					    IRQ_MOVE_CLEANUP_VECTOR);
	} else {
		cpumask_and(cleanup_mask, data->old_domain, cpu_online_mask);
		apic->send_IPI_mask(cleanup_mask, IRQ_MOVE_CLEANUP_VECTOR);
		free_cpumask_var(cleanup_mask);
	}
	data->move_in_progress = 0;
}

void send_cleanup_vector(struct irq_cfg *cfg)
{
	struct apic_chip_data *data;

	data = container_of(cfg, struct apic_chip_data, cfg);
	if (data->move_in_progress)
		__send_cleanup_vector(data);
}

asmlinkage __visible void smp_irq_move_cleanup_interrupt(void)
{
	unsigned vector, me;

	entering_ack_irq();

	/* Prevent vectors vanishing under us */
	raw_spin_lock(&vector_lock);

	me = smp_processor_id();
	for (vector = FIRST_EXTERNAL_VECTOR; vector < NR_VECTORS; vector++) {
		struct apic_chip_data *data;
		struct irq_desc *desc;
		unsigned int irr;

	retry:
		desc = __this_cpu_read(vector_irq[vector]);
		if (IS_ERR_OR_NULL(desc))
			continue;

		if (!raw_spin_trylock(&desc->lock)) {
			raw_spin_unlock(&vector_lock);
			cpu_relax();
			raw_spin_lock(&vector_lock);
			goto retry;
		}

		data = apic_chip_data(irq_desc_get_irq_data(desc));
		if (!data)
			goto unlock;

		/*
		 * Check if the irq migration is in progress. If so, we
		 * haven't received the cleanup request yet for this irq.
		 */
		if (data->move_in_progress)
			goto unlock;

		if (vector == data->cfg.vector &&
		    cpumask_test_cpu(me, data->domain))
			goto unlock;

		irr = apic_read(APIC_IRR + (vector / 32 * 0x10));
		/*
		 * Check if the vector that needs to be cleanedup is
		 * registered at the cpu's IRR. If so, then this is not
		 * the best time to clean it up. Lets clean it up in the
		 * next attempt by sending another IRQ_MOVE_CLEANUP_VECTOR
		 * to myself.
		 */
		if (irr  & (1 << (vector % 32))) {
			apic->send_IPI_self(IRQ_MOVE_CLEANUP_VECTOR);
			goto unlock;
		}
		__this_cpu_write(vector_irq[vector], VECTOR_UNUSED);
unlock:
		raw_spin_unlock(&desc->lock);
	}

	raw_spin_unlock(&vector_lock);

	exiting_irq();
}

static void __irq_complete_move(struct irq_cfg *cfg, unsigned vector)
{
	unsigned me;
	struct apic_chip_data *data;

	data = container_of(cfg, struct apic_chip_data, cfg);
	if (likely(!data->move_in_progress))
		return;

	me = smp_processor_id();
	if (vector == data->cfg.vector && cpumask_test_cpu(me, data->domain))
		__send_cleanup_vector(data);
}

void irq_complete_move(struct irq_cfg *cfg)
{
	__irq_complete_move(cfg, ~get_irq_regs()->orig_ax);
}

void irq_force_complete_move(int irq)
{
	struct irq_cfg *cfg = irq_cfg(irq);

	if (cfg)
		__irq_complete_move(cfg, cfg->vector);
}
#endif

static void __init print_APIC_field(int base)
{
	int i;

	printk(KERN_DEBUG);

	for (i = 0; i < 8; i++)
		pr_cont("%08x", apic_read(base + i*0x10));

	pr_cont("\n");
}

static void __init print_local_APIC(void *dummy)
{
	unsigned int i, v, ver, maxlvt;
	u64 icr;

	pr_debug("printing local APIC contents on CPU#%d/%d:\n",
		 smp_processor_id(), hard_smp_processor_id());
	v = apic_read(APIC_ID);
	pr_info("... APIC ID:      %08x (%01x)\n", v, read_apic_id());
	v = apic_read(APIC_LVR);
	pr_info("... APIC VERSION: %08x\n", v);
	ver = GET_APIC_VERSION(v);
	maxlvt = lapic_get_maxlvt();

	v = apic_read(APIC_TASKPRI);
	pr_debug("... APIC TASKPRI: %08x (%02x)\n", v, v & APIC_TPRI_MASK);

	/* !82489DX */
	if (APIC_INTEGRATED(ver)) {
		if (!APIC_XAPIC(ver)) {
			v = apic_read(APIC_ARBPRI);
			pr_debug("... APIC ARBPRI: %08x (%02x)\n",
				 v, v & APIC_ARBPRI_MASK);
		}
		v = apic_read(APIC_PROCPRI);
		pr_debug("... APIC PROCPRI: %08x\n", v);
	}

	/*
	 * Remote read supported only in the 82489DX and local APIC for
	 * Pentium processors.
	 */
	if (!APIC_INTEGRATED(ver) || maxlvt == 3) {
		v = apic_read(APIC_RRR);
		pr_debug("... APIC RRR: %08x\n", v);
	}

	v = apic_read(APIC_LDR);
	pr_debug("... APIC LDR: %08x\n", v);
	if (!x2apic_enabled()) {
		v = apic_read(APIC_DFR);
		pr_debug("... APIC DFR: %08x\n", v);
	}
	v = apic_read(APIC_SPIV);
	pr_debug("... APIC SPIV: %08x\n", v);

	pr_debug("... APIC ISR field:\n");
	print_APIC_field(APIC_ISR);
	pr_debug("... APIC TMR field:\n");
	print_APIC_field(APIC_TMR);
	pr_debug("... APIC IRR field:\n");
	print_APIC_field(APIC_IRR);

	/* !82489DX */
	if (APIC_INTEGRATED(ver)) {
		/* Due to the Pentium erratum 3AP. */
		if (maxlvt > 3)
			apic_write(APIC_ESR, 0);

		v = apic_read(APIC_ESR);
		pr_debug("... APIC ESR: %08x\n", v);
	}

	icr = apic_icr_read();
	pr_debug("... APIC ICR: %08x\n", (u32)icr);
	pr_debug("... APIC ICR2: %08x\n", (u32)(icr >> 32));

	v = apic_read(APIC_LVTT);
	pr_debug("... APIC LVTT: %08x\n", v);

	if (maxlvt > 3) {
		/* PC is LVT#4. */
		v = apic_read(APIC_LVTPC);
		pr_debug("... APIC LVTPC: %08x\n", v);
	}
	v = apic_read(APIC_LVT0);
	pr_debug("... APIC LVT0: %08x\n", v);
	v = apic_read(APIC_LVT1);
	pr_debug("... APIC LVT1: %08x\n", v);

	if (maxlvt > 2) {
		/* ERR is LVT#3. */
		v = apic_read(APIC_LVTERR);
		pr_debug("... APIC LVTERR: %08x\n", v);
	}

	v = apic_read(APIC_TMICT);
	pr_debug("... APIC TMICT: %08x\n", v);
	v = apic_read(APIC_TMCCT);
	pr_debug("... APIC TMCCT: %08x\n", v);
	v = apic_read(APIC_TDCR);
	pr_debug("... APIC TDCR: %08x\n", v);

	if (boot_cpu_has(X86_FEATURE_EXTAPIC)) {
		v = apic_read(APIC_EFEAT);
		maxlvt = (v >> 16) & 0xff;
		pr_debug("... APIC EFEAT: %08x\n", v);
		v = apic_read(APIC_ECTRL);
		pr_debug("... APIC ECTRL: %08x\n", v);
		for (i = 0; i < maxlvt; i++) {
			v = apic_read(APIC_EILVTn(i));
			pr_debug("... APIC EILVT%d: %08x\n", i, v);
		}
	}
	pr_cont("\n");
}

static void __init print_local_APICs(int maxcpu)
{
	int cpu;

	if (!maxcpu)
		return;

	preempt_disable();
	for_each_online_cpu(cpu) {
		if (cpu >= maxcpu)
			break;
		smp_call_function_single(cpu, print_local_APIC, NULL, 1);
	}
	preempt_enable();
}

static void __init print_PIC(void)
{
	unsigned int v;
	unsigned long flags;

	if (!nr_legacy_irqs())
		return;

	pr_debug("\nprinting PIC contents\n");

	raw_spin_lock_irqsave(&i8259A_lock, flags);

	v = inb(0xa1) << 8 | inb(0x21);
	pr_debug("... PIC  IMR: %04x\n", v);

	v = inb(0xa0) << 8 | inb(0x20);
	pr_debug("... PIC  IRR: %04x\n", v);

	outb(0x0b, 0xa0);
	outb(0x0b, 0x20);
	v = inb(0xa0) << 8 | inb(0x20);
	outb(0x0a, 0xa0);
	outb(0x0a, 0x20);

	raw_spin_unlock_irqrestore(&i8259A_lock, flags);

	pr_debug("... PIC  ISR: %04x\n", v);

	v = inb(0x4d1) << 8 | inb(0x4d0);
	pr_debug("... PIC ELCR: %04x\n", v);
}

static int show_lapic __initdata = 1;
static __init int setup_show_lapic(char *arg)
{
	int num = -1;

	if (strcmp(arg, "all") == 0) {
		show_lapic = CONFIG_NR_CPUS;
	} else {
		get_option(&arg, &num);
		if (num >= 0)
			show_lapic = num;
	}

	return 1;
}
__setup("show_lapic=", setup_show_lapic);

static int __init print_ICs(void)
{
	if (apic_verbosity == APIC_QUIET)
		return 0;

	print_PIC();

	/* don't print out if apic is not there */
	if (!cpu_has_apic && !apic_from_smp_config())
		return 0;

	print_local_APICs(show_lapic);
	print_IO_APICs();

	return 0;
}

late_initcall(print_ICs);<|MERGE_RESOLUTION|>--- conflicted
+++ resolved
@@ -324,12 +324,7 @@
 		irq_data->chip = &lapic_controller;
 		irq_data->chip_data = data;
 		irq_data->hwirq = virq + i;
-<<<<<<< HEAD
-		err = assign_irq_vector_policy(virq + i, irq_data->node, data,
-					       info);
-=======
-		err = assign_irq_vector_policy(virq, node, data, info);
->>>>>>> a47d4576
+		err = assign_irq_vector_policy(virq + i, node, data, info);
 		if (err)
 			goto error;
 	}
