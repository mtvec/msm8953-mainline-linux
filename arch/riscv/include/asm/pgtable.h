--- conflicted
+++ resolved
@@ -63,12 +63,8 @@
  * position vmemmap directly below the VMALLOC region.
  */
 #ifdef CONFIG_64BIT
-<<<<<<< HEAD
-#define VA_BITS		(pgtable_l4_enabled ? 48 : 39)
-=======
 #define VA_BITS		(pgtable_l5_enabled ? \
 				57 : (pgtable_l4_enabled ? 48 : 39))
->>>>>>> 95cd2cdc
 #else
 #define VA_BITS		32
 #endif
@@ -108,10 +104,6 @@
 
 #ifndef __ASSEMBLY__
 
-<<<<<<< HEAD
-#include <asm-generic/pgtable-nop4d.h>
-=======
->>>>>>> 95cd2cdc
 #include <asm/page.h>
 #include <asm/tlbflush.h>
 #include <linux/mm_types.h>
@@ -142,11 +134,8 @@
 	phys_addr_t (*alloc_pmd)(uintptr_t va);
 	pud_t *(*get_pud_virt)(phys_addr_t pa);
 	phys_addr_t (*alloc_pud)(uintptr_t va);
-<<<<<<< HEAD
-=======
 	p4d_t *(*get_p4d_virt)(phys_addr_t pa);
 	phys_addr_t (*alloc_p4d)(uintptr_t va);
->>>>>>> 95cd2cdc
 #endif
 };
 
