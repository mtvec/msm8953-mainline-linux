--- conflicted
+++ resolved
@@ -58,11 +58,7 @@
 				PAGE_KERNEL, 0, NUMA_NO_NODE,
 				__builtin_return_address(0));
 
-<<<<<<< HEAD
-	if (p && (kasan_module_alloc(p, size, gfp_mask) < 0)) {
-=======
 	if (p && (kasan_alloc_module_shadow(p, size, gfp_mask) < 0)) {
->>>>>>> 95cd2cdc
 		vfree(p);
 		return NULL;
 	}
