--- conflicted
+++ resolved
@@ -577,10 +577,6 @@
 
 		adev->gfx.gfx_off_req_count--;
 
-<<<<<<< HEAD
-		if (adev->gfx.gfx_off_req_count == 0 && !adev->gfx.gfx_off_state)
-			schedule_delayed_work(&adev->gfx.gfx_off_delay_work, GFX_OFF_DELAY_ENABLE);
-=======
 		if (adev->gfx.gfx_off_req_count == 0 &&
 		    !adev->gfx.gfx_off_state) {
 			/* If going to s2idle, no need to wait */
@@ -589,7 +585,6 @@
 			schedule_delayed_work(&adev->gfx.gfx_off_delay_work,
 					      delay);
 		}
->>>>>>> 6195eb15
 	} else {
 		if (adev->gfx.gfx_off_req_count == 0) {
 			cancel_delayed_work_sync(&adev->gfx.gfx_off_delay_work);
