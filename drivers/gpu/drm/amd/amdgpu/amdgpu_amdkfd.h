/*
 * Copyright 2014 Advanced Micro Devices, Inc.
 *
 * Permission is hereby granted, free of charge, to any person obtaining a
 * copy of this software and associated documentation files (the "Software"),
 * to deal in the Software without restriction, including without limitation
 * the rights to use, copy, modify, merge, publish, distribute, sublicense,
 * and/or sell copies of the Software, and to permit persons to whom the
 * Software is furnished to do so, subject to the following conditions:
 *
 * The above copyright notice and this permission notice shall be included in
 * all copies or substantial portions of the Software.
 *
 * THE SOFTWARE IS PROVIDED "AS IS", WITHOUT WARRANTY OF ANY KIND, EXPRESS OR
 * IMPLIED, INCLUDING BUT NOT LIMITED TO THE WARRANTIES OF MERCHANTABILITY,
 * FITNESS FOR A PARTICULAR PURPOSE AND NONINFRINGEMENT.  IN NO EVENT SHALL
 * THE COPYRIGHT HOLDER(S) OR AUTHOR(S) BE LIABLE FOR ANY CLAIM, DAMAGES OR
 * OTHER LIABILITY, WHETHER IN AN ACTION OF CONTRACT, TORT OR OTHERWISE,
 * ARISING FROM, OUT OF OR IN CONNECTION WITH THE SOFTWARE OR THE USE OR
 * OTHER DEALINGS IN THE SOFTWARE.
 */

/* amdgpu_amdkfd.h defines the private interface between amdgpu and amdkfd. */

#ifndef AMDGPU_AMDKFD_H_INCLUDED
#define AMDGPU_AMDKFD_H_INCLUDED

#include <linux/types.h>
#include <linux/mm.h>
#include <linux/kthread.h>
#include <linux/workqueue.h>
#include <kgd_kfd_interface.h>
#include <drm/ttm/ttm_execbuf_util.h>
#include "amdgpu_sync.h"
#include "amdgpu_vm.h"

extern uint64_t amdgpu_amdkfd_total_mem_size;

enum TLB_FLUSH_TYPE {
	TLB_FLUSH_LEGACY = 0,
	TLB_FLUSH_LIGHTWEIGHT,
	TLB_FLUSH_HEAVYWEIGHT
};

struct amdgpu_device;

enum kfd_mem_attachment_type {
	KFD_MEM_ATT_SHARED,	/* Share kgd_mem->bo or another attachment's */
	KFD_MEM_ATT_USERPTR,	/* SG bo to DMA map pages from a userptr bo */
	KFD_MEM_ATT_DMABUF,	/* DMAbuf to DMA map TTM BOs */
};

struct kfd_mem_attachment {
	struct list_head list;
	enum kfd_mem_attachment_type type;
	bool is_mapped;
	struct amdgpu_bo_va *bo_va;
	struct amdgpu_device *adev;
	uint64_t va;
	uint64_t pte_flags;
};

struct kgd_mem {
	struct mutex lock;
	struct amdgpu_bo *bo;
	struct dma_buf *dmabuf;
	struct list_head attachments;
	/* protected by amdkfd_process_info.lock */
	struct ttm_validate_buffer validate_list;
	struct ttm_validate_buffer resv_list;
	uint32_t domain;
	unsigned int mapped_to_gpu_memory;
	uint64_t va;

	uint32_t alloc_flags;

	atomic_t invalid;
	struct amdkfd_process_info *process_info;

	struct amdgpu_sync sync;

	bool aql_queue;
	bool is_imported;
};

/* KFD Memory Eviction */
struct amdgpu_amdkfd_fence {
	struct dma_fence base;
	struct mm_struct *mm;
	spinlock_t lock;
	char timeline_name[TASK_COMM_LEN];
	struct svm_range_bo *svm_bo;
};

struct amdgpu_kfd_dev {
	struct kfd_dev *dev;
	uint64_t vram_used;
	bool init_complete;
};

enum kgd_engine_type {
	KGD_ENGINE_PFP = 1,
	KGD_ENGINE_ME,
	KGD_ENGINE_CE,
	KGD_ENGINE_MEC1,
	KGD_ENGINE_MEC2,
	KGD_ENGINE_RLC,
	KGD_ENGINE_SDMA1,
	KGD_ENGINE_SDMA2,
	KGD_ENGINE_MAX
};


struct amdkfd_process_info {
	/* List head of all VMs that belong to a KFD process */
	struct list_head vm_list_head;
	/* List head for all KFD BOs that belong to a KFD process. */
	struct list_head kfd_bo_list;
	/* List of userptr BOs that are valid or invalid */
	struct list_head userptr_valid_list;
	struct list_head userptr_inval_list;
	/* Lock to protect kfd_bo_list */
	struct mutex lock;

	/* Number of VMs */
	unsigned int n_vms;
	/* Eviction Fence */
	struct amdgpu_amdkfd_fence *eviction_fence;

	/* MMU-notifier related fields */
	atomic_t evicted_bos;
	struct delayed_work restore_userptr_work;
	struct pid *pid;
};

int amdgpu_amdkfd_init(void);
void amdgpu_amdkfd_fini(void);

void amdgpu_amdkfd_suspend(struct amdgpu_device *adev, bool run_pm);
int amdgpu_amdkfd_resume_iommu(struct amdgpu_device *adev);
int amdgpu_amdkfd_resume(struct amdgpu_device *adev, bool run_pm);
void amdgpu_amdkfd_interrupt(struct amdgpu_device *adev,
			const void *ih_ring_entry);
void amdgpu_amdkfd_device_probe(struct amdgpu_device *adev);
void amdgpu_amdkfd_device_init(struct amdgpu_device *adev);
void amdgpu_amdkfd_device_fini_sw(struct amdgpu_device *adev);
int amdgpu_amdkfd_submit_ib(struct amdgpu_device *adev,
				enum kgd_engine_type engine,
				uint32_t vmid, uint64_t gpu_addr,
				uint32_t *ib_cmd, uint32_t ib_len);
void amdgpu_amdkfd_set_compute_idle(struct amdgpu_device *adev, bool idle);
bool amdgpu_amdkfd_have_atomics_support(struct amdgpu_device *adev);
int amdgpu_amdkfd_flush_gpu_tlb_vmid(struct amdgpu_device *adev,
				uint16_t vmid);
int amdgpu_amdkfd_flush_gpu_tlb_pasid(struct amdgpu_device *adev,
				uint16_t pasid, enum TLB_FLUSH_TYPE flush_type);

bool amdgpu_amdkfd_is_kfd_vmid(struct amdgpu_device *adev, u32 vmid);

int amdgpu_amdkfd_pre_reset(struct amdgpu_device *adev);

int amdgpu_amdkfd_post_reset(struct amdgpu_device *adev);

void amdgpu_amdkfd_gpu_reset(struct amdgpu_device *adev);

int amdgpu_queue_mask_bit_to_set_resource_bit(struct amdgpu_device *adev,
					int queue_bit);

struct amdgpu_amdkfd_fence *amdgpu_amdkfd_fence_create(u64 context,
				struct mm_struct *mm,
				struct svm_range_bo *svm_bo);
#if IS_ENABLED(CONFIG_HSA_AMD)
bool amdkfd_fence_check_mm(struct dma_fence *f, struct mm_struct *mm);
struct amdgpu_amdkfd_fence *to_amdgpu_amdkfd_fence(struct dma_fence *f);
int amdgpu_amdkfd_remove_fence_on_pt_pd_bos(struct amdgpu_bo *bo);
int amdgpu_amdkfd_evict_userptr(struct kgd_mem *mem, struct mm_struct *mm);
#else
static inline
bool amdkfd_fence_check_mm(struct dma_fence *f, struct mm_struct *mm)
{
	return false;
}

static inline
struct amdgpu_amdkfd_fence *to_amdgpu_amdkfd_fence(struct dma_fence *f)
{
	return NULL;
}

static inline
int amdgpu_amdkfd_remove_fence_on_pt_pd_bos(struct amdgpu_bo *bo)
{
	return 0;
}

static inline
int amdgpu_amdkfd_evict_userptr(struct kgd_mem *mem, struct mm_struct *mm)
{
	return 0;
}
#endif
/* Shared API */
int amdgpu_amdkfd_alloc_gtt_mem(struct amdgpu_device *adev, size_t size,
				void **mem_obj, uint64_t *gpu_addr,
				void **cpu_ptr, bool mqd_gfx9);
void amdgpu_amdkfd_free_gtt_mem(struct amdgpu_device *adev, void *mem_obj);
int amdgpu_amdkfd_alloc_gws(struct amdgpu_device *adev, size_t size,
				void **mem_obj);
void amdgpu_amdkfd_free_gws(struct amdgpu_device *adev, void *mem_obj);
int amdgpu_amdkfd_add_gws_to_process(void *info, void *gws, struct kgd_mem **mem);
int amdgpu_amdkfd_remove_gws_from_process(void *info, void *mem);
uint32_t amdgpu_amdkfd_get_fw_version(struct amdgpu_device *adev,
				      enum kgd_engine_type type);
void amdgpu_amdkfd_get_local_mem_info(struct amdgpu_device *adev,
				      struct kfd_local_mem_info *mem_info);
uint64_t amdgpu_amdkfd_get_gpu_clock_counter(struct amdgpu_device *adev);

uint32_t amdgpu_amdkfd_get_max_engine_clock_in_mhz(struct amdgpu_device *adev);
void amdgpu_amdkfd_get_cu_info(struct amdgpu_device *adev,
			       struct kfd_cu_info *cu_info);
int amdgpu_amdkfd_get_dmabuf_info(struct amdgpu_device *adev, int dma_buf_fd,
				  struct amdgpu_device **dmabuf_adev,
				  uint64_t *bo_size, void *metadata_buffer,
				  size_t buffer_size, uint32_t *metadata_size,
				  uint32_t *flags);
uint64_t amdgpu_amdkfd_get_vram_usage(struct amdgpu_device *adev);
uint8_t amdgpu_amdkfd_get_xgmi_hops_count(struct amdgpu_device *dst,
					  struct amdgpu_device *src);
int amdgpu_amdkfd_get_xgmi_bandwidth_mbytes(struct amdgpu_device *dst,
					    struct amdgpu_device *src,
					    bool is_min);
int amdgpu_amdkfd_get_pcie_bandwidth_mbytes(struct amdgpu_device *adev, bool is_min);

/* Read user wptr from a specified user address space with page fault
 * disabled. The memory must be pinned and mapped to the hardware when
 * this is called in hqd_load functions, so it should never fault in
 * the first place. This resolves a circular lock dependency involving
 * four locks, including the DQM lock and mmap_lock.
 */
#define read_user_wptr(mmptr, wptr, dst)				\
	({								\
		bool valid = false;					\
		if ((mmptr) && (wptr)) {				\
			pagefault_disable();				\
			if ((mmptr) == current->mm) {			\
				valid = !get_user((dst), (wptr));	\
			} else if (current->flags & PF_KTHREAD) {	\
				kthread_use_mm(mmptr);			\
				valid = !get_user((dst), (wptr));	\
				kthread_unuse_mm(mmptr);		\
			}						\
			pagefault_enable();				\
		}							\
		valid;							\
	})

/* GPUVM API */
#define drm_priv_to_vm(drm_priv)					\
	(&((struct amdgpu_fpriv *)					\
		((struct drm_file *)(drm_priv))->driver_priv)->vm)

int amdgpu_amdkfd_gpuvm_acquire_process_vm(struct amdgpu_device *adev,
					struct file *filp, u32 pasid,
					void **process_info,
					struct dma_fence **ef);
void amdgpu_amdkfd_gpuvm_release_process_vm(struct amdgpu_device *adev,
					void *drm_priv);
uint64_t amdgpu_amdkfd_gpuvm_get_process_page_dir(void *drm_priv);
int amdgpu_amdkfd_gpuvm_alloc_memory_of_gpu(
		struct amdgpu_device *adev, uint64_t va, uint64_t size,
		void *drm_priv, struct kgd_mem **mem,
		uint64_t *offset, uint32_t flags);
int amdgpu_amdkfd_gpuvm_free_memory_of_gpu(
		struct amdgpu_device *adev, struct kgd_mem *mem, void *drm_priv,
		uint64_t *size);
int amdgpu_amdkfd_gpuvm_map_memory_to_gpu(
		struct amdgpu_device *adev, struct kgd_mem *mem, void *drm_priv,
		bool *table_freed);
int amdgpu_amdkfd_gpuvm_unmap_memory_from_gpu(
		struct amdgpu_device *adev, struct kgd_mem *mem, void *drm_priv);
int amdgpu_amdkfd_gpuvm_sync_memory(
		struct amdgpu_device *adev, struct kgd_mem *mem, bool intr);
int amdgpu_amdkfd_gpuvm_map_gtt_bo_to_kernel(struct amdgpu_device *adev,
		struct kgd_mem *mem, void **kptr, uint64_t *size);
void amdgpu_amdkfd_gpuvm_unmap_gtt_bo_from_kernel(struct amdgpu_device *adev,
		struct kgd_mem *mem);

int amdgpu_amdkfd_gpuvm_restore_process_bos(void *process_info,
					    struct dma_fence **ef);
int amdgpu_amdkfd_gpuvm_get_vm_fault_info(struct amdgpu_device *adev,
					      struct kfd_vm_fault_info *info);
int amdgpu_amdkfd_gpuvm_import_dmabuf(struct amdgpu_device *adev,
				      struct dma_buf *dmabuf,
				      uint64_t va, void *drm_priv,
				      struct kgd_mem **mem, uint64_t *size,
				      uint64_t *mmap_offset);
int amdgpu_amdkfd_get_tile_config(struct amdgpu_device *adev,
				struct tile_config *config);
void amdgpu_amdkfd_ras_poison_consumption_handler(struct amdgpu_device *adev,
				bool reset);
#if IS_ENABLED(CONFIG_HSA_AMD)
void amdgpu_amdkfd_gpuvm_init_mem_limits(void);
void amdgpu_amdkfd_gpuvm_destroy_cb(struct amdgpu_device *adev,
				struct amdgpu_vm *vm);
<<<<<<< HEAD
=======

/**
 * @amdgpu_amdkfd_release_notify() - Notify KFD when GEM object is released
 *
 * Allows KFD to release its resources associated with the GEM object.
 */
>>>>>>> 817b8b9c
void amdgpu_amdkfd_release_notify(struct amdgpu_bo *bo);
void amdgpu_amdkfd_reserve_system_mem(uint64_t size);
#else
static inline
void amdgpu_amdkfd_gpuvm_init_mem_limits(void)
{
}

static inline
void amdgpu_amdkfd_gpuvm_destroy_cb(struct amdgpu_device *adev,
					struct amdgpu_vm *vm)
{
}

static inline
void amdgpu_amdkfd_release_notify(struct amdgpu_bo *bo)
{
}
#endif
/* KGD2KFD callbacks */
int kgd2kfd_quiesce_mm(struct mm_struct *mm);
int kgd2kfd_resume_mm(struct mm_struct *mm);
int kgd2kfd_schedule_evict_and_restore_process(struct mm_struct *mm,
						struct dma_fence *fence);
#if IS_ENABLED(CONFIG_HSA_AMD)
int kgd2kfd_init(void);
void kgd2kfd_exit(void);
struct kfd_dev *kgd2kfd_probe(struct amdgpu_device *adev, bool vf);
bool kgd2kfd_device_init(struct kfd_dev *kfd,
			 struct drm_device *ddev,
			 const struct kgd2kfd_shared_resources *gpu_resources);
void kgd2kfd_device_exit(struct kfd_dev *kfd);
void kgd2kfd_suspend(struct kfd_dev *kfd, bool run_pm);
int kgd2kfd_resume_iommu(struct kfd_dev *kfd);
int kgd2kfd_resume(struct kfd_dev *kfd, bool run_pm);
int kgd2kfd_pre_reset(struct kfd_dev *kfd);
int kgd2kfd_post_reset(struct kfd_dev *kfd);
void kgd2kfd_interrupt(struct kfd_dev *kfd, const void *ih_ring_entry);
void kgd2kfd_set_sram_ecc_flag(struct kfd_dev *kfd);
void kgd2kfd_smi_event_throttle(struct kfd_dev *kfd, uint64_t throttle_bitmask);
#else
static inline int kgd2kfd_init(void)
{
	return -ENOENT;
}

static inline void kgd2kfd_exit(void)
{
}

static inline
struct kfd_dev *kgd2kfd_probe(struct amdgpu_device *adev, bool vf)
{
	return NULL;
}

static inline
bool kgd2kfd_device_init(struct kfd_dev *kfd, struct drm_device *ddev,
				const struct kgd2kfd_shared_resources *gpu_resources)
{
	return false;
}

static inline void kgd2kfd_device_exit(struct kfd_dev *kfd)
{
}

static inline void kgd2kfd_suspend(struct kfd_dev *kfd, bool run_pm)
{
}

static int __maybe_unused kgd2kfd_resume_iommu(struct kfd_dev *kfd)
{
	return 0;
}

static inline int kgd2kfd_resume(struct kfd_dev *kfd, bool run_pm)
{
	return 0;
}

static inline int kgd2kfd_pre_reset(struct kfd_dev *kfd)
{
	return 0;
}

static inline int kgd2kfd_post_reset(struct kfd_dev *kfd)
{
	return 0;
}

static inline
void kgd2kfd_interrupt(struct kfd_dev *kfd, const void *ih_ring_entry)
{
}

static inline
void kgd2kfd_set_sram_ecc_flag(struct kfd_dev *kfd)
{
}

static inline
void kgd2kfd_smi_event_throttle(struct kfd_dev *kfd, uint64_t throttle_bitmask)
{
}
#endif
#endif /* AMDGPU_AMDKFD_H_INCLUDED */<|MERGE_RESOLUTION|>--- conflicted
+++ resolved
@@ -302,15 +302,12 @@
 void amdgpu_amdkfd_gpuvm_init_mem_limits(void);
 void amdgpu_amdkfd_gpuvm_destroy_cb(struct amdgpu_device *adev,
 				struct amdgpu_vm *vm);
-<<<<<<< HEAD
-=======
 
 /**
  * @amdgpu_amdkfd_release_notify() - Notify KFD when GEM object is released
  *
  * Allows KFD to release its resources associated with the GEM object.
  */
->>>>>>> 817b8b9c
 void amdgpu_amdkfd_release_notify(struct amdgpu_bo *bo);
 void amdgpu_amdkfd_reserve_system_mem(uint64_t size);
 #else
