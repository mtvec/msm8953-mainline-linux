--- conflicted
+++ resolved
@@ -2030,11 +2030,8 @@
 	/** Position in the ringbuffer of the end of the whole request */
 	u32 tail;
 
-<<<<<<< HEAD
-	/** Context and ring buffer related to this request */
-=======
 	/**
-	 * Context related to this request
+	 * Context and ring buffer related to this request
 	 * Contexts are refcounted, so when this request is associated with a
 	 * context, we must increment the context's refcount, to guarantee that
 	 * it persists while any request is linked to it. Requests themselves
@@ -2043,7 +2040,6 @@
 	 * i915_gem_request_free() will then decrement the refcount on the
 	 * context.
 	 */
->>>>>>> 9eccca08
 	struct intel_context *ctx;
 	struct intel_ringbuffer *ringbuf;
 
