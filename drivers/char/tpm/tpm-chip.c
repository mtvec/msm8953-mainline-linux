// SPDX-License-Identifier: GPL-2.0-only
/*
 * Copyright (C) 2004 IBM Corporation
 * Copyright (C) 2014 Intel Corporation
 *
 * Authors:
 * Jarkko Sakkinen <jarkko.sakkinen@linux.intel.com>
 * Leendert van Doorn <leendert@watson.ibm.com>
 * Dave Safford <safford@watson.ibm.com>
 * Reiner Sailer <sailer@watson.ibm.com>
 * Kylene Hall <kjhall@us.ibm.com>
 *
 * Maintained by: <tpmdd-devel@lists.sourceforge.net>
 *
 * TPM chip management routines.
 */

#include <linux/poll.h>
#include <linux/slab.h>
#include <linux/mutex.h>
#include <linux/spinlock.h>
#include <linux/freezer.h>
#include <linux/major.h>
#include <linux/tpm_eventlog.h>
#include <linux/hw_random.h>
#include "tpm.h"

DEFINE_IDR(dev_nums_idr);
static DEFINE_MUTEX(idr_lock);

struct class *tpm_class;
struct class *tpmrm_class;
dev_t tpm_devt;

static int tpm_request_locality(struct tpm_chip *chip)
{
	int rc;

	if (!chip->ops->request_locality)
		return 0;

	rc = chip->ops->request_locality(chip, 0);
	if (rc < 0)
		return rc;

	chip->locality = rc;
	return 0;
}

static void tpm_relinquish_locality(struct tpm_chip *chip)
{
	int rc;

	if (!chip->ops->relinquish_locality)
		return;

	rc = chip->ops->relinquish_locality(chip, chip->locality);
	if (rc)
		dev_err(&chip->dev, "%s: : error %d\n", __func__, rc);

	chip->locality = -1;
}

static int tpm_cmd_ready(struct tpm_chip *chip)
{
	if (!chip->ops->cmd_ready)
		return 0;

	return chip->ops->cmd_ready(chip);
}

static int tpm_go_idle(struct tpm_chip *chip)
{
	if (!chip->ops->go_idle)
		return 0;

	return chip->ops->go_idle(chip);
}

static void tpm_clk_enable(struct tpm_chip *chip)
{
	if (chip->ops->clk_enable)
		chip->ops->clk_enable(chip, true);
}

static void tpm_clk_disable(struct tpm_chip *chip)
{
	if (chip->ops->clk_enable)
		chip->ops->clk_enable(chip, false);
}

/**
 * tpm_chip_start() - power on the TPM
 * @chip:	a TPM chip to use
 *
 * Return:
 * * The response length	- OK
 * * -errno			- A system error
 */
int tpm_chip_start(struct tpm_chip *chip)
{
	int ret;

	tpm_clk_enable(chip);

	if (chip->locality == -1) {
		ret = tpm_request_locality(chip);
		if (ret) {
			tpm_clk_disable(chip);
			return ret;
		}
	}

	ret = tpm_cmd_ready(chip);
	if (ret) {
		tpm_relinquish_locality(chip);
		tpm_clk_disable(chip);
		return ret;
	}

	return 0;
}
EXPORT_SYMBOL_GPL(tpm_chip_start);

/**
 * tpm_chip_stop() - power off the TPM
 * @chip:	a TPM chip to use
 *
 * Return:
 * * The response length	- OK
 * * -errno			- A system error
 */
void tpm_chip_stop(struct tpm_chip *chip)
{
	tpm_go_idle(chip);
	tpm_relinquish_locality(chip);
	tpm_clk_disable(chip);
}
EXPORT_SYMBOL_GPL(tpm_chip_stop);

/**
 * tpm_try_get_ops() - Get a ref to the tpm_chip
 * @chip: Chip to ref
 *
 * The caller must already have some kind of locking to ensure that chip is
 * valid. This function will lock the chip so that the ops member can be
 * accessed safely. The locking prevents tpm_chip_unregister from
 * completing, so it should not be held for long periods.
 *
 * Returns -ERRNO if the chip could not be got.
 */
int tpm_try_get_ops(struct tpm_chip *chip)
{
	int rc = -EIO;

	get_device(&chip->dev);

	down_read(&chip->ops_sem);
	if (!chip->ops)
		goto out_ops;

	mutex_lock(&chip->tpm_mutex);
	rc = tpm_chip_start(chip);
	if (rc)
		goto out_lock;

	return 0;
out_lock:
	mutex_unlock(&chip->tpm_mutex);
out_ops:
	up_read(&chip->ops_sem);
	put_device(&chip->dev);
	return rc;
}
EXPORT_SYMBOL_GPL(tpm_try_get_ops);

/**
 * tpm_put_ops() - Release a ref to the tpm_chip
 * @chip: Chip to put
 *
 * This is the opposite pair to tpm_try_get_ops(). After this returns chip may
 * be kfree'd.
 */
void tpm_put_ops(struct tpm_chip *chip)
{
	tpm_chip_stop(chip);
	mutex_unlock(&chip->tpm_mutex);
	up_read(&chip->ops_sem);
	put_device(&chip->dev);
}
EXPORT_SYMBOL_GPL(tpm_put_ops);

/**
 * tpm_default_chip() - find a TPM chip and get a reference to it
 */
struct tpm_chip *tpm_default_chip(void)
{
	struct tpm_chip *chip, *res = NULL;
	int chip_num = 0;
	int chip_prev;

	mutex_lock(&idr_lock);

	do {
		chip_prev = chip_num;
		chip = idr_get_next(&dev_nums_idr, &chip_num);
		if (chip) {
			get_device(&chip->dev);
			res = chip;
			break;
		}
	} while (chip_prev != chip_num);

	mutex_unlock(&idr_lock);

	return res;
}
EXPORT_SYMBOL_GPL(tpm_default_chip);

/**
 * tpm_find_get_ops() - find and reserve a TPM chip
 * @chip:	a &struct tpm_chip instance, %NULL for the default chip
 *
 * Finds a TPM chip and reserves its class device and operations. The chip must
 * be released with tpm_put_ops() after use.
 * This function is for internal use only. It supports existing TPM callers
 * by accepting NULL, but those callers should be converted to pass in a chip
 * directly.
 *
 * Return:
 * A reserved &struct tpm_chip instance.
 * %NULL if a chip is not found.
 * %NULL if the chip is not available.
 */
struct tpm_chip *tpm_find_get_ops(struct tpm_chip *chip)
{
	int rc;

	if (chip) {
		if (!tpm_try_get_ops(chip))
			return chip;
		return NULL;
	}

	chip = tpm_default_chip();
	if (!chip)
		return NULL;
	rc = tpm_try_get_ops(chip);
	/* release additional reference we got from tpm_default_chip() */
	put_device(&chip->dev);
	if (rc)
		return NULL;
	return chip;
}

/**
 * tpm_dev_release() - free chip memory and the device number
 * @dev: the character device for the TPM chip
 *
 * This is used as the release function for the character device.
 */
static void tpm_dev_release(struct device *dev)
{
	struct tpm_chip *chip = container_of(dev, struct tpm_chip, dev);

	mutex_lock(&idr_lock);
	idr_remove(&dev_nums_idr, chip->dev_num);
	mutex_unlock(&idr_lock);

	kfree(chip->log.bios_event_log);
	kfree(chip->work_space.context_buf);
	kfree(chip->work_space.session_buf);
	kfree(chip->allocated_banks);
	kfree(chip);
}

/**
 * tpm_class_shutdown() - prepare the TPM device for loss of power.
 * @dev: device to which the chip is associated.
 *
 * Issues a TPM2_Shutdown command prior to loss of power, as required by the
 * TPM 2.0 spec. Then, calls bus- and device- specific shutdown code.
 *
 * Return: always 0 (i.e. success)
 */
static int tpm_class_shutdown(struct device *dev)
{
	struct tpm_chip *chip = container_of(dev, struct tpm_chip, dev);

	down_write(&chip->ops_sem);
	if (chip->flags & TPM_CHIP_FLAG_TPM2) {
		if (!tpm_chip_start(chip)) {
			tpm2_shutdown(chip, TPM2_SU_CLEAR);
			tpm_chip_stop(chip);
		}
	}
	chip->ops = NULL;
	up_write(&chip->ops_sem);

	return 0;
}

/**
 * tpm_chip_alloc() - allocate a new struct tpm_chip instance
 * @pdev: device to which the chip is associated
 *        At this point pdev mst be initialized, but does not have to
 *        be registered
 * @ops: struct tpm_class_ops instance
 *
 * Allocates a new struct tpm_chip instance and assigns a free
 * device number for it. Must be paired with put_device(&chip->dev).
 */
struct tpm_chip *tpm_chip_alloc(struct device *pdev,
				const struct tpm_class_ops *ops)
{
	struct tpm_chip *chip;
	int rc;

	chip = kzalloc(sizeof(*chip), GFP_KERNEL);
	if (chip == NULL)
		return ERR_PTR(-ENOMEM);

	mutex_init(&chip->tpm_mutex);
	init_rwsem(&chip->ops_sem);

	chip->ops = ops;

	mutex_lock(&idr_lock);
	rc = idr_alloc(&dev_nums_idr, NULL, 0, TPM_NUM_DEVICES, GFP_KERNEL);
	mutex_unlock(&idr_lock);
	if (rc < 0) {
		dev_err(pdev, "No available tpm device numbers\n");
		kfree(chip);
		return ERR_PTR(rc);
	}
	chip->dev_num = rc;

	device_initialize(&chip->dev);

	chip->dev.class = tpm_class;
	chip->dev.class->shutdown_pre = tpm_class_shutdown;
	chip->dev.release = tpm_dev_release;
	chip->dev.parent = pdev;
	chip->dev.groups = chip->groups;

	if (chip->dev_num == 0)
		chip->dev.devt = MKDEV(MISC_MAJOR, TPM_MINOR);
	else
		chip->dev.devt = MKDEV(MAJOR(tpm_devt), chip->dev_num);

	rc = dev_set_name(&chip->dev, "tpm%d", chip->dev_num);
	if (rc)
		goto out;

	if (!pdev)
		chip->flags |= TPM_CHIP_FLAG_VIRTUAL;

	cdev_init(&chip->cdev, &tpm_fops);
	chip->cdev.owner = THIS_MODULE;

	rc = tpm2_init_space(&chip->work_space, TPM2_SPACE_BUFFER_SIZE);
	if (rc) {
		rc = -ENOMEM;
		goto out;
	}

	chip->locality = -1;
	return chip;

out:
	put_device(&chip->dev);
	return ERR_PTR(rc);
}
EXPORT_SYMBOL_GPL(tpm_chip_alloc);

/**
 * tpmm_chip_alloc() - allocate a new struct tpm_chip instance
 * @pdev: parent device to which the chip is associated
 * @ops: struct tpm_class_ops instance
 *
 * Same as tpm_chip_alloc except devm is used to do the put_device
 */
struct tpm_chip *tpmm_chip_alloc(struct device *pdev,
				 const struct tpm_class_ops *ops)
{
	struct tpm_chip *chip;
	int rc;

	chip = tpm_chip_alloc(pdev, ops);
	if (IS_ERR(chip))
		return chip;

	rc = devm_add_action_or_reset(pdev,
				      (void (*)(void *)) put_device,
				      &chip->dev);
	if (rc)
		return ERR_PTR(rc);

	dev_set_drvdata(pdev, chip);

	return chip;
}
EXPORT_SYMBOL_GPL(tpmm_chip_alloc);

static int tpm_add_char_device(struct tpm_chip *chip)
{
	int rc;

	rc = cdev_device_add(&chip->cdev, &chip->dev);
	if (rc) {
		dev_err(&chip->dev,
			"unable to cdev_device_add() %s, major %d, minor %d, err=%d\n",
			dev_name(&chip->dev), MAJOR(chip->dev.devt),
			MINOR(chip->dev.devt), rc);
		return rc;
	}

	if (chip->flags & TPM_CHIP_FLAG_TPM2 && !tpm_is_firmware_upgrade(chip)) {
<<<<<<< HEAD
		rc = cdev_device_add(&chip->cdevs, &chip->devs);
		if (rc) {
			dev_err(&chip->devs,
				"unable to cdev_device_add() %s, major %d, minor %d, err=%d\n",
				dev_name(&chip->devs), MAJOR(chip->devs.devt),
				MINOR(chip->devs.devt), rc);
			return rc;
		}
=======
		rc = tpm_devs_add(chip);
		if (rc)
			goto err_del_cdev;
>>>>>>> 95cd2cdc
	}

	/* Make the chip available. */
	mutex_lock(&idr_lock);
	idr_replace(&dev_nums_idr, chip, chip->dev_num);
	mutex_unlock(&idr_lock);

	return 0;

err_del_cdev:
	cdev_device_del(&chip->cdev, &chip->dev);
	return rc;
}

static void tpm_del_char_device(struct tpm_chip *chip)
{
	cdev_device_del(&chip->cdev, &chip->dev);

	/* Make the chip unavailable. */
	mutex_lock(&idr_lock);
	idr_replace(&dev_nums_idr, NULL, chip->dev_num);
	mutex_unlock(&idr_lock);

	/* Make the driver uncallable. */
	down_write(&chip->ops_sem);

	/*
	 * Check if chip->ops is still valid: In case that the controller
	 * drivers shutdown handler unregisters the controller in its
	 * shutdown handler we are called twice and chip->ops to NULL.
	 */
	if (chip->ops) {
		if (chip->flags & TPM_CHIP_FLAG_TPM2) {
			if (!tpm_chip_start(chip)) {
				tpm2_shutdown(chip, TPM2_SU_CLEAR);
				tpm_chip_stop(chip);
			}
		}
		chip->ops = NULL;
	}
	up_write(&chip->ops_sem);
}

static void tpm_del_legacy_sysfs(struct tpm_chip *chip)
{
	struct attribute **i;

	if (chip->flags & (TPM_CHIP_FLAG_TPM2 | TPM_CHIP_FLAG_VIRTUAL) ||
	    tpm_is_firmware_upgrade(chip))
		return;

	sysfs_remove_link(&chip->dev.parent->kobj, "ppi");

	for (i = chip->groups[0]->attrs; *i != NULL; ++i)
		sysfs_remove_link(&chip->dev.parent->kobj, (*i)->name);
}

/* For compatibility with legacy sysfs paths we provide symlinks from the
 * parent dev directory to selected names within the tpm chip directory. Old
 * kernel versions created these files directly under the parent.
 */
static int tpm_add_legacy_sysfs(struct tpm_chip *chip)
{
	struct attribute **i;
	int rc;

	if (chip->flags & (TPM_CHIP_FLAG_TPM2 | TPM_CHIP_FLAG_VIRTUAL) ||
		tpm_is_firmware_upgrade(chip))
		return 0;

	rc = compat_only_sysfs_link_entry_to_kobj(
		    &chip->dev.parent->kobj, &chip->dev.kobj, "ppi", NULL);
	if (rc && rc != -ENOENT)
		return rc;

	/* All the names from tpm-sysfs */
	for (i = chip->groups[0]->attrs; *i != NULL; ++i) {
		rc = compat_only_sysfs_link_entry_to_kobj(
		    &chip->dev.parent->kobj, &chip->dev.kobj, (*i)->name, NULL);
		if (rc) {
			tpm_del_legacy_sysfs(chip);
			return rc;
		}
	}

	return 0;
}

static int tpm_hwrng_read(struct hwrng *rng, void *data, size_t max, bool wait)
{
	struct tpm_chip *chip = container_of(rng, struct tpm_chip, hwrng);

	return tpm_get_random(chip, data, max);
}

static int tpm_add_hwrng(struct tpm_chip *chip)
{
	if (!IS_ENABLED(CONFIG_HW_RANDOM_TPM) || tpm_is_firmware_upgrade(chip))
		return 0;

	snprintf(chip->hwrng_name, sizeof(chip->hwrng_name),
		 "tpm-rng-%d", chip->dev_num);
	chip->hwrng.name = chip->hwrng_name;
	chip->hwrng.read = tpm_hwrng_read;
	return hwrng_register(&chip->hwrng);
}

static int tpm_get_pcr_allocation(struct tpm_chip *chip)
{
	int rc;

	if (tpm_is_firmware_upgrade(chip))
		return 0;

	rc = (chip->flags & TPM_CHIP_FLAG_TPM2) ?
	     tpm2_get_pcr_allocation(chip) :
	     tpm1_get_pcr_allocation(chip);

	if (rc > 0)
		return -ENODEV;

	return rc;
}

/*
 * tpm_chip_register() - create a character device for the TPM chip
 * @chip: TPM chip to use.
 *
 * Creates a character device for the TPM chip and adds sysfs attributes for
 * the device. As the last step this function adds the chip to the list of TPM
 * chips available for in-kernel use.
 *
 * This function should be only called after the chip initialization is
 * complete.
 */
int tpm_chip_register(struct tpm_chip *chip)
{
	int rc;

	rc = tpm_chip_start(chip);
	if (rc)
		return rc;
	rc = tpm_auto_startup(chip);
	if (rc) {
		tpm_chip_stop(chip);
		return rc;
	}

	rc = tpm_get_pcr_allocation(chip);
	tpm_chip_stop(chip);
	if (rc)
		return rc;

	tpm_sysfs_add_device(chip);

	tpm_bios_log_setup(chip);

	tpm_add_ppi(chip);

	rc = tpm_add_hwrng(chip);
	if (rc)
		goto out_ppi;

	rc = tpm_add_char_device(chip);
	if (rc)
		goto out_hwrng;

	rc = tpm_add_legacy_sysfs(chip);
	if (rc) {
		tpm_chip_unregister(chip);
		return rc;
	}

	return 0;

out_hwrng:
	if (IS_ENABLED(CONFIG_HW_RANDOM_TPM) && !tpm_is_firmware_upgrade(chip))
		hwrng_unregister(&chip->hwrng);
out_ppi:
	tpm_bios_log_teardown(chip);

	return rc;
}
EXPORT_SYMBOL_GPL(tpm_chip_register);

/*
 * tpm_chip_unregister() - release the TPM driver
 * @chip: TPM chip to use.
 *
 * Takes the chip first away from the list of available TPM chips and then
 * cleans up all the resources reserved by tpm_chip_register().
 *
 * Once this function returns the driver call backs in 'op's will not be
 * running and will no longer start.
 *
 * NOTE: This function should be only called before deinitializing chip
 * resources.
 */
void tpm_chip_unregister(struct tpm_chip *chip)
{
	tpm_del_legacy_sysfs(chip);
	if (IS_ENABLED(CONFIG_HW_RANDOM_TPM) && !tpm_is_firmware_upgrade(chip))
		hwrng_unregister(&chip->hwrng);
	tpm_bios_log_teardown(chip);
	if (chip->flags & TPM_CHIP_FLAG_TPM2 && !tpm_is_firmware_upgrade(chip))
<<<<<<< HEAD
		cdev_device_del(&chip->cdevs, &chip->devs);
=======
		tpm_devs_remove(chip);
>>>>>>> 95cd2cdc
	tpm_del_char_device(chip);
}
EXPORT_SYMBOL_GPL(tpm_chip_unregister);<|MERGE_RESOLUTION|>--- conflicted
+++ resolved
@@ -416,20 +416,9 @@
 	}
 
 	if (chip->flags & TPM_CHIP_FLAG_TPM2 && !tpm_is_firmware_upgrade(chip)) {
-<<<<<<< HEAD
-		rc = cdev_device_add(&chip->cdevs, &chip->devs);
-		if (rc) {
-			dev_err(&chip->devs,
-				"unable to cdev_device_add() %s, major %d, minor %d, err=%d\n",
-				dev_name(&chip->devs), MAJOR(chip->devs.devt),
-				MINOR(chip->devs.devt), rc);
-			return rc;
-		}
-=======
 		rc = tpm_devs_add(chip);
 		if (rc)
 			goto err_del_cdev;
->>>>>>> 95cd2cdc
 	}
 
 	/* Make the chip available. */
@@ -635,11 +624,7 @@
 		hwrng_unregister(&chip->hwrng);
 	tpm_bios_log_teardown(chip);
 	if (chip->flags & TPM_CHIP_FLAG_TPM2 && !tpm_is_firmware_upgrade(chip))
-<<<<<<< HEAD
-		cdev_device_del(&chip->cdevs, &chip->devs);
-=======
 		tpm_devs_remove(chip);
->>>>>>> 95cd2cdc
 	tpm_del_char_device(chip);
 }
 EXPORT_SYMBOL_GPL(tpm_chip_unregister);