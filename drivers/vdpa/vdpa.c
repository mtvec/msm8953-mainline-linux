--- conflicted
+++ resolved
@@ -393,11 +393,7 @@
 	 * If it does happen we assume a legacy guest.
 	 */
 	if (!vdev->features_valid)
-<<<<<<< HEAD
-		vdpa_set_features(vdev, 0, true);
-=======
 		vdpa_set_features_unlocked(vdev, 0);
->>>>>>> 95cd2cdc
 	ops->get_config(vdev, offset, buf, len);
 }
 
