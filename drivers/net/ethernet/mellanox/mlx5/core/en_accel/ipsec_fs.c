--- conflicted
+++ resolved
@@ -2,14 +2,9 @@
 /* Copyright (c) 2020, Mellanox Technologies inc. All rights reserved. */
 
 #include <linux/netdevice.h>
-<<<<<<< HEAD
-#include "ipsec_offload.h"
-#include "ipsec_fs.h"
-=======
 #include "en.h"
 #include "en/fs.h"
 #include "ipsec.h"
->>>>>>> bca56ea6
 #include "fs_core.h"
 
 #define NUM_IPSEC_FTE BIT(15)
@@ -600,31 +595,6 @@
 	}
 
 	return 0;
-<<<<<<< HEAD
-}
-
-void mlx5e_accel_ipsec_fs_cleanup(struct mlx5e_priv *priv)
-{
-	if (!priv->ipsec->rx_fs)
-		return;
-
-	fs_cleanup_tx(priv);
-	fs_cleanup_rx(priv);
-}
-
-int mlx5e_accel_ipsec_fs_init(struct mlx5e_priv *priv)
-{
-	int err;
-
-	err = fs_init_tx(priv);
-	if (err)
-		return err;
-
-	err = fs_init_rx(priv);
-	if (err)
-		fs_cleanup_tx(priv);
-=======
->>>>>>> bca56ea6
 
 err_rx:
 	kfree(ipsec->tx_fs);
