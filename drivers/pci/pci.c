/*
 *	PCI Bus Services, see include/linux/pci.h for further explanation.
 *
 *	Copyright 1993 -- 1997 Drew Eckhardt, Frederic Potter,
 *	David Mosberger-Tang
 *
 *	Copyright 1997 -- 2000 Martin Mares <mj@ucw.cz>
 */

#include <linux/acpi.h>
#include <linux/kernel.h>
#include <linux/delay.h>
#include <linux/dmi.h>
#include <linux/init.h>
#include <linux/of.h>
#include <linux/of_pci.h>
#include <linux/pci.h>
#include <linux/pm.h>
#include <linux/slab.h>
#include <linux/module.h>
#include <linux/spinlock.h>
#include <linux/string.h>
#include <linux/log2.h>
#include <linux/pci-aspm.h>
#include <linux/pm_wakeup.h>
#include <linux/interrupt.h>
#include <linux/device.h>
#include <linux/pm_runtime.h>
#include <linux/pci_hotplug.h>
#include <linux/vmalloc.h>
#include <linux/pci-ats.h>
#include <asm/setup.h>
#include <asm/dma.h>
#include <linux/aer.h>
#include "pci.h"

const char *pci_power_names[] = {
	"error", "D0", "D1", "D2", "D3hot", "D3cold", "unknown",
};
EXPORT_SYMBOL_GPL(pci_power_names);

int isa_dma_bridge_buggy;
EXPORT_SYMBOL(isa_dma_bridge_buggy);

int pci_pci_problems;
EXPORT_SYMBOL(pci_pci_problems);

unsigned int pci_pm_d3_delay;

static void pci_pme_list_scan(struct work_struct *work);

static LIST_HEAD(pci_pme_list);
static DEFINE_MUTEX(pci_pme_list_mutex);
static DECLARE_DELAYED_WORK(pci_pme_work, pci_pme_list_scan);

struct pci_pme_device {
	struct list_head list;
	struct pci_dev *dev;
};

#define PME_TIMEOUT 1000 /* How long between PME checks */

static void pci_dev_d3_sleep(struct pci_dev *dev)
{
	unsigned int delay = dev->d3_delay;

	if (delay < pci_pm_d3_delay)
		delay = pci_pm_d3_delay;

	if (delay)
		msleep(delay);
}

#ifdef CONFIG_PCI_DOMAINS
int pci_domains_supported = 1;
#endif

#define DEFAULT_CARDBUS_IO_SIZE		(256)
#define DEFAULT_CARDBUS_MEM_SIZE	(64*1024*1024)
/* pci=cbmemsize=nnM,cbiosize=nn can override this */
unsigned long pci_cardbus_io_size = DEFAULT_CARDBUS_IO_SIZE;
unsigned long pci_cardbus_mem_size = DEFAULT_CARDBUS_MEM_SIZE;

#define DEFAULT_HOTPLUG_IO_SIZE		(256)
#define DEFAULT_HOTPLUG_MEM_SIZE	(2*1024*1024)
/* pci=hpmemsize=nnM,hpiosize=nn can override this */
unsigned long pci_hotplug_io_size  = DEFAULT_HOTPLUG_IO_SIZE;
unsigned long pci_hotplug_mem_size = DEFAULT_HOTPLUG_MEM_SIZE;

#define DEFAULT_HOTPLUG_BUS_SIZE	1
unsigned long pci_hotplug_bus_size = DEFAULT_HOTPLUG_BUS_SIZE;

enum pcie_bus_config_types pcie_bus_config = PCIE_BUS_DEFAULT;

/*
 * The default CLS is used if arch didn't set CLS explicitly and not
 * all pci devices agree on the same value.  Arch can override either
 * the dfl or actual value as it sees fit.  Don't forget this is
 * measured in 32-bit words, not bytes.
 */
u8 pci_dfl_cache_line_size = L1_CACHE_BYTES >> 2;
u8 pci_cache_line_size;

/*
 * If we set up a device for bus mastering, we need to check the latency
 * timer as certain BIOSes forget to set it properly.
 */
unsigned int pcibios_max_latency = 255;

/* If set, the PCIe ARI capability will not be used. */
static bool pcie_ari_disabled;

/* Disable bridge_d3 for all PCIe ports */
static bool pci_bridge_d3_disable;
/* Force bridge_d3 for all PCIe ports */
static bool pci_bridge_d3_force;

static int __init pcie_port_pm_setup(char *str)
{
	if (!strcmp(str, "off"))
		pci_bridge_d3_disable = true;
	else if (!strcmp(str, "force"))
		pci_bridge_d3_force = true;
	return 1;
}
__setup("pcie_port_pm=", pcie_port_pm_setup);

/**
 * pci_bus_max_busnr - returns maximum PCI bus number of given bus' children
 * @bus: pointer to PCI bus structure to search
 *
 * Given a PCI bus, returns the highest PCI bus number present in the set
 * including the given PCI bus and its list of child PCI buses.
 */
unsigned char pci_bus_max_busnr(struct pci_bus *bus)
{
	struct pci_bus *tmp;
	unsigned char max, n;

	max = bus->busn_res.end;
	list_for_each_entry(tmp, &bus->children, node) {
		n = pci_bus_max_busnr(tmp);
		if (n > max)
			max = n;
	}
	return max;
}
EXPORT_SYMBOL_GPL(pci_bus_max_busnr);

#ifdef CONFIG_HAS_IOMEM
void __iomem *pci_ioremap_bar(struct pci_dev *pdev, int bar)
{
	struct resource *res = &pdev->resource[bar];

	/*
	 * Make sure the BAR is actually a memory resource, not an IO resource
	 */
	if (res->flags & IORESOURCE_UNSET || !(res->flags & IORESOURCE_MEM)) {
		dev_warn(&pdev->dev, "can't ioremap BAR %d: %pR\n", bar, res);
		return NULL;
	}
	return ioremap_nocache(res->start, resource_size(res));
}
EXPORT_SYMBOL_GPL(pci_ioremap_bar);

void __iomem *pci_ioremap_wc_bar(struct pci_dev *pdev, int bar)
{
	/*
	 * Make sure the BAR is actually a memory resource, not an IO resource
	 */
	if (!(pci_resource_flags(pdev, bar) & IORESOURCE_MEM)) {
		WARN_ON(1);
		return NULL;
	}
	return ioremap_wc(pci_resource_start(pdev, bar),
			  pci_resource_len(pdev, bar));
}
EXPORT_SYMBOL_GPL(pci_ioremap_wc_bar);
#endif


static int __pci_find_next_cap_ttl(struct pci_bus *bus, unsigned int devfn,
				   u8 pos, int cap, int *ttl)
{
	u8 id;
	u16 ent;

	pci_bus_read_config_byte(bus, devfn, pos, &pos);

	while ((*ttl)--) {
		if (pos < 0x40)
			break;
		pos &= ~3;
		pci_bus_read_config_word(bus, devfn, pos, &ent);

		id = ent & 0xff;
		if (id == 0xff)
			break;
		if (id == cap)
			return pos;
		pos = (ent >> 8);
	}
	return 0;
}

static int __pci_find_next_cap(struct pci_bus *bus, unsigned int devfn,
			       u8 pos, int cap)
{
	int ttl = PCI_FIND_CAP_TTL;

	return __pci_find_next_cap_ttl(bus, devfn, pos, cap, &ttl);
}

int pci_find_next_capability(struct pci_dev *dev, u8 pos, int cap)
{
	return __pci_find_next_cap(dev->bus, dev->devfn,
				   pos + PCI_CAP_LIST_NEXT, cap);
}
EXPORT_SYMBOL_GPL(pci_find_next_capability);

static int __pci_bus_find_cap_start(struct pci_bus *bus,
				    unsigned int devfn, u8 hdr_type)
{
	u16 status;

	pci_bus_read_config_word(bus, devfn, PCI_STATUS, &status);
	if (!(status & PCI_STATUS_CAP_LIST))
		return 0;

	switch (hdr_type) {
	case PCI_HEADER_TYPE_NORMAL:
	case PCI_HEADER_TYPE_BRIDGE:
		return PCI_CAPABILITY_LIST;
	case PCI_HEADER_TYPE_CARDBUS:
		return PCI_CB_CAPABILITY_LIST;
	}

	return 0;
}

/**
 * pci_find_capability - query for devices' capabilities
 * @dev: PCI device to query
 * @cap: capability code
 *
 * Tell if a device supports a given PCI capability.
 * Returns the address of the requested capability structure within the
 * device's PCI configuration space or 0 in case the device does not
 * support it.  Possible values for @cap:
 *
 *  %PCI_CAP_ID_PM           Power Management
 *  %PCI_CAP_ID_AGP          Accelerated Graphics Port
 *  %PCI_CAP_ID_VPD          Vital Product Data
 *  %PCI_CAP_ID_SLOTID       Slot Identification
 *  %PCI_CAP_ID_MSI          Message Signalled Interrupts
 *  %PCI_CAP_ID_CHSWP        CompactPCI HotSwap
 *  %PCI_CAP_ID_PCIX         PCI-X
 *  %PCI_CAP_ID_EXP          PCI Express
 */
int pci_find_capability(struct pci_dev *dev, int cap)
{
	int pos;

	pos = __pci_bus_find_cap_start(dev->bus, dev->devfn, dev->hdr_type);
	if (pos)
		pos = __pci_find_next_cap(dev->bus, dev->devfn, pos, cap);

	return pos;
}
EXPORT_SYMBOL(pci_find_capability);

/**
 * pci_bus_find_capability - query for devices' capabilities
 * @bus:   the PCI bus to query
 * @devfn: PCI device to query
 * @cap:   capability code
 *
 * Like pci_find_capability() but works for pci devices that do not have a
 * pci_dev structure set up yet.
 *
 * Returns the address of the requested capability structure within the
 * device's PCI configuration space or 0 in case the device does not
 * support it.
 */
int pci_bus_find_capability(struct pci_bus *bus, unsigned int devfn, int cap)
{
	int pos;
	u8 hdr_type;

	pci_bus_read_config_byte(bus, devfn, PCI_HEADER_TYPE, &hdr_type);

	pos = __pci_bus_find_cap_start(bus, devfn, hdr_type & 0x7f);
	if (pos)
		pos = __pci_find_next_cap(bus, devfn, pos, cap);

	return pos;
}
EXPORT_SYMBOL(pci_bus_find_capability);

/**
 * pci_find_next_ext_capability - Find an extended capability
 * @dev: PCI device to query
 * @start: address at which to start looking (0 to start at beginning of list)
 * @cap: capability code
 *
 * Returns the address of the next matching extended capability structure
 * within the device's PCI configuration space or 0 if the device does
 * not support it.  Some capabilities can occur several times, e.g., the
 * vendor-specific capability, and this provides a way to find them all.
 */
int pci_find_next_ext_capability(struct pci_dev *dev, int start, int cap)
{
	u32 header;
	int ttl;
	int pos = PCI_CFG_SPACE_SIZE;

	/* minimum 8 bytes per capability */
	ttl = (PCI_CFG_SPACE_EXP_SIZE - PCI_CFG_SPACE_SIZE) / 8;

	if (dev->cfg_size <= PCI_CFG_SPACE_SIZE)
		return 0;

	if (start)
		pos = start;

	if (pci_read_config_dword(dev, pos, &header) != PCIBIOS_SUCCESSFUL)
		return 0;

	/*
	 * If we have no capabilities, this is indicated by cap ID,
	 * cap version and next pointer all being 0.
	 */
	if (header == 0)
		return 0;

	while (ttl-- > 0) {
		if (PCI_EXT_CAP_ID(header) == cap && pos != start)
			return pos;

		pos = PCI_EXT_CAP_NEXT(header);
		if (pos < PCI_CFG_SPACE_SIZE)
			break;

		if (pci_read_config_dword(dev, pos, &header) != PCIBIOS_SUCCESSFUL)
			break;
	}

	return 0;
}
EXPORT_SYMBOL_GPL(pci_find_next_ext_capability);

/**
 * pci_find_ext_capability - Find an extended capability
 * @dev: PCI device to query
 * @cap: capability code
 *
 * Returns the address of the requested extended capability structure
 * within the device's PCI configuration space or 0 if the device does
 * not support it.  Possible values for @cap:
 *
 *  %PCI_EXT_CAP_ID_ERR		Advanced Error Reporting
 *  %PCI_EXT_CAP_ID_VC		Virtual Channel
 *  %PCI_EXT_CAP_ID_DSN		Device Serial Number
 *  %PCI_EXT_CAP_ID_PWR		Power Budgeting
 */
int pci_find_ext_capability(struct pci_dev *dev, int cap)
{
	return pci_find_next_ext_capability(dev, 0, cap);
}
EXPORT_SYMBOL_GPL(pci_find_ext_capability);

static int __pci_find_next_ht_cap(struct pci_dev *dev, int pos, int ht_cap)
{
	int rc, ttl = PCI_FIND_CAP_TTL;
	u8 cap, mask;

	if (ht_cap == HT_CAPTYPE_SLAVE || ht_cap == HT_CAPTYPE_HOST)
		mask = HT_3BIT_CAP_MASK;
	else
		mask = HT_5BIT_CAP_MASK;

	pos = __pci_find_next_cap_ttl(dev->bus, dev->devfn, pos,
				      PCI_CAP_ID_HT, &ttl);
	while (pos) {
		rc = pci_read_config_byte(dev, pos + 3, &cap);
		if (rc != PCIBIOS_SUCCESSFUL)
			return 0;

		if ((cap & mask) == ht_cap)
			return pos;

		pos = __pci_find_next_cap_ttl(dev->bus, dev->devfn,
					      pos + PCI_CAP_LIST_NEXT,
					      PCI_CAP_ID_HT, &ttl);
	}

	return 0;
}
/**
 * pci_find_next_ht_capability - query a device's Hypertransport capabilities
 * @dev: PCI device to query
 * @pos: Position from which to continue searching
 * @ht_cap: Hypertransport capability code
 *
 * To be used in conjunction with pci_find_ht_capability() to search for
 * all capabilities matching @ht_cap. @pos should always be a value returned
 * from pci_find_ht_capability().
 *
 * NB. To be 100% safe against broken PCI devices, the caller should take
 * steps to avoid an infinite loop.
 */
int pci_find_next_ht_capability(struct pci_dev *dev, int pos, int ht_cap)
{
	return __pci_find_next_ht_cap(dev, pos + PCI_CAP_LIST_NEXT, ht_cap);
}
EXPORT_SYMBOL_GPL(pci_find_next_ht_capability);

/**
 * pci_find_ht_capability - query a device's Hypertransport capabilities
 * @dev: PCI device to query
 * @ht_cap: Hypertransport capability code
 *
 * Tell if a device supports a given Hypertransport capability.
 * Returns an address within the device's PCI configuration space
 * or 0 in case the device does not support the request capability.
 * The address points to the PCI capability, of type PCI_CAP_ID_HT,
 * which has a Hypertransport capability matching @ht_cap.
 */
int pci_find_ht_capability(struct pci_dev *dev, int ht_cap)
{
	int pos;

	pos = __pci_bus_find_cap_start(dev->bus, dev->devfn, dev->hdr_type);
	if (pos)
		pos = __pci_find_next_ht_cap(dev, pos, ht_cap);

	return pos;
}
EXPORT_SYMBOL_GPL(pci_find_ht_capability);

/**
 * pci_find_parent_resource - return resource region of parent bus of given region
 * @dev: PCI device structure contains resources to be searched
 * @res: child resource record for which parent is sought
 *
 *  For given resource region of given device, return the resource
 *  region of parent bus the given region is contained in.
 */
struct resource *pci_find_parent_resource(const struct pci_dev *dev,
					  struct resource *res)
{
	const struct pci_bus *bus = dev->bus;
	struct resource *r;
	int i;

	pci_bus_for_each_resource(bus, r, i) {
		if (!r)
			continue;
		if (resource_contains(r, res)) {

			/*
			 * If the window is prefetchable but the BAR is
			 * not, the allocator made a mistake.
			 */
			if (r->flags & IORESOURCE_PREFETCH &&
			    !(res->flags & IORESOURCE_PREFETCH))
				return NULL;

			/*
			 * If we're below a transparent bridge, there may
			 * be both a positively-decoded aperture and a
			 * subtractively-decoded region that contain the BAR.
			 * We want the positively-decoded one, so this depends
			 * on pci_bus_for_each_resource() giving us those
			 * first.
			 */
			return r;
		}
	}
	return NULL;
}
EXPORT_SYMBOL(pci_find_parent_resource);

/**
 * pci_find_resource - Return matching PCI device resource
 * @dev: PCI device to query
 * @res: Resource to look for
 *
 * Goes over standard PCI resources (BARs) and checks if the given resource
 * is partially or fully contained in any of them. In that case the
 * matching resource is returned, %NULL otherwise.
 */
struct resource *pci_find_resource(struct pci_dev *dev, struct resource *res)
{
	int i;

	for (i = 0; i < PCI_ROM_RESOURCE; i++) {
		struct resource *r = &dev->resource[i];

		if (r->start && resource_contains(r, res))
			return r;
	}

	return NULL;
}
EXPORT_SYMBOL(pci_find_resource);

/**
 * pci_find_pcie_root_port - return PCIe Root Port
 * @dev: PCI device to query
 *
 * Traverse up the parent chain and return the PCIe Root Port PCI Device
 * for a given PCI Device.
 */
struct pci_dev *pci_find_pcie_root_port(struct pci_dev *dev)
{
	struct pci_dev *bridge, *highest_pcie_bridge = dev;

	bridge = pci_upstream_bridge(dev);
	while (bridge && pci_is_pcie(bridge)) {
		highest_pcie_bridge = bridge;
		bridge = pci_upstream_bridge(bridge);
	}

	if (pci_pcie_type(highest_pcie_bridge) != PCI_EXP_TYPE_ROOT_PORT)
		return NULL;

	return highest_pcie_bridge;
}
EXPORT_SYMBOL(pci_find_pcie_root_port);

/**
 * pci_wait_for_pending - wait for @mask bit(s) to clear in status word @pos
 * @dev: the PCI device to operate on
 * @pos: config space offset of status word
 * @mask: mask of bit(s) to care about in status word
 *
 * Return 1 when mask bit(s) in status word clear, 0 otherwise.
 */
int pci_wait_for_pending(struct pci_dev *dev, int pos, u16 mask)
{
	int i;

	/* Wait for Transaction Pending bit clean */
	for (i = 0; i < 4; i++) {
		u16 status;
		if (i)
			msleep((1 << (i - 1)) * 100);

		pci_read_config_word(dev, pos, &status);
		if (!(status & mask))
			return 1;
	}

	return 0;
}

/**
 * pci_restore_bars - restore a device's BAR values (e.g. after wake-up)
 * @dev: PCI device to have its BARs restored
 *
 * Restore the BAR values for a given device, so as to make it
 * accessible by its driver.
 */
static void pci_restore_bars(struct pci_dev *dev)
{
	int i;

	for (i = 0; i < PCI_BRIDGE_RESOURCES; i++)
		pci_update_resource(dev, i);
}

static const struct pci_platform_pm_ops *pci_platform_pm;

int pci_set_platform_pm(const struct pci_platform_pm_ops *ops)
{
	if (!ops->is_manageable || !ops->set_state  || !ops->get_state ||
	    !ops->choose_state  || !ops->set_wakeup || !ops->need_resume)
		return -EINVAL;
	pci_platform_pm = ops;
	return 0;
}

static inline bool platform_pci_power_manageable(struct pci_dev *dev)
{
	return pci_platform_pm ? pci_platform_pm->is_manageable(dev) : false;
}

static inline int platform_pci_set_power_state(struct pci_dev *dev,
					       pci_power_t t)
{
	return pci_platform_pm ? pci_platform_pm->set_state(dev, t) : -ENOSYS;
}

static inline pci_power_t platform_pci_get_power_state(struct pci_dev *dev)
{
	return pci_platform_pm ? pci_platform_pm->get_state(dev) : PCI_UNKNOWN;
}

static inline pci_power_t platform_pci_choose_state(struct pci_dev *dev)
{
	return pci_platform_pm ?
			pci_platform_pm->choose_state(dev) : PCI_POWER_ERROR;
}

static inline int platform_pci_set_wakeup(struct pci_dev *dev, bool enable)
{
	return pci_platform_pm ?
			pci_platform_pm->set_wakeup(dev, enable) : -ENODEV;
}

static inline bool platform_pci_need_resume(struct pci_dev *dev)
{
	return pci_platform_pm ? pci_platform_pm->need_resume(dev) : false;
}

/**
 * pci_raw_set_power_state - Use PCI PM registers to set the power state of
 *                           given PCI device
 * @dev: PCI device to handle.
 * @state: PCI power state (D0, D1, D2, D3hot) to put the device into.
 *
 * RETURN VALUE:
 * -EINVAL if the requested state is invalid.
 * -EIO if device does not support PCI PM or its PM capabilities register has a
 * wrong version, or device doesn't support the requested state.
 * 0 if device already is in the requested state.
 * 0 if device's power state has been successfully changed.
 */
static int pci_raw_set_power_state(struct pci_dev *dev, pci_power_t state)
{
	u16 pmcsr;
	bool need_restore = false;

	/* Check if we're already there */
	if (dev->current_state == state)
		return 0;

	if (!dev->pm_cap)
		return -EIO;

	if (state < PCI_D0 || state > PCI_D3hot)
		return -EINVAL;

	/* Validate current state:
	 * Can enter D0 from any state, but if we can only go deeper
	 * to sleep if we're already in a low power state
	 */
	if (state != PCI_D0 && dev->current_state <= PCI_D3cold
	    && dev->current_state > state) {
		dev_err(&dev->dev, "invalid power transition (from state %d to %d)\n",
			dev->current_state, state);
		return -EINVAL;
	}

	/* check if this device supports the desired state */
	if ((state == PCI_D1 && !dev->d1_support)
	   || (state == PCI_D2 && !dev->d2_support))
		return -EIO;

	pci_read_config_word(dev, dev->pm_cap + PCI_PM_CTRL, &pmcsr);

	/* If we're (effectively) in D3, force entire word to 0.
	 * This doesn't affect PME_Status, disables PME_En, and
	 * sets PowerState to 0.
	 */
	switch (dev->current_state) {
	case PCI_D0:
	case PCI_D1:
	case PCI_D2:
		pmcsr &= ~PCI_PM_CTRL_STATE_MASK;
		pmcsr |= state;
		break;
	case PCI_D3hot:
	case PCI_D3cold:
	case PCI_UNKNOWN: /* Boot-up */
		if ((pmcsr & PCI_PM_CTRL_STATE_MASK) == PCI_D3hot
		 && !(pmcsr & PCI_PM_CTRL_NO_SOFT_RESET))
			need_restore = true;
		/* Fall-through: force to D0 */
	default:
		pmcsr = 0;
		break;
	}

	/* enter specified state */
	pci_write_config_word(dev, dev->pm_cap + PCI_PM_CTRL, pmcsr);

	/* Mandatory power management transition delays */
	/* see PCI PM 1.1 5.6.1 table 18 */
	if (state == PCI_D3hot || dev->current_state == PCI_D3hot)
		pci_dev_d3_sleep(dev);
	else if (state == PCI_D2 || dev->current_state == PCI_D2)
		udelay(PCI_PM_D2_DELAY);

	pci_read_config_word(dev, dev->pm_cap + PCI_PM_CTRL, &pmcsr);
	dev->current_state = (pmcsr & PCI_PM_CTRL_STATE_MASK);
	if (dev->current_state != state && printk_ratelimit())
		dev_info(&dev->dev, "Refused to change power state, currently in D%d\n",
			 dev->current_state);

	/*
	 * According to section 5.4.1 of the "PCI BUS POWER MANAGEMENT
	 * INTERFACE SPECIFICATION, REV. 1.2", a device transitioning
	 * from D3hot to D0 _may_ perform an internal reset, thereby
	 * going to "D0 Uninitialized" rather than "D0 Initialized".
	 * For example, at least some versions of the 3c905B and the
	 * 3c556B exhibit this behaviour.
	 *
	 * At least some laptop BIOSen (e.g. the Thinkpad T21) leave
	 * devices in a D3hot state at boot.  Consequently, we need to
	 * restore at least the BARs so that the device will be
	 * accessible to its driver.
	 */
	if (need_restore)
		pci_restore_bars(dev);

	if (dev->bus->self)
		pcie_aspm_pm_state_change(dev->bus->self);

	return 0;
}

/**
 * pci_update_current_state - Read power state of given device and cache it
 * @dev: PCI device to handle.
 * @state: State to cache in case the device doesn't have the PM capability
 *
 * The power state is read from the PMCSR register, which however is
 * inaccessible in D3cold.  The platform firmware is therefore queried first
 * to detect accessibility of the register.  In case the platform firmware
 * reports an incorrect state or the device isn't power manageable by the
 * platform at all, we try to detect D3cold by testing accessibility of the
 * vendor ID in config space.
 */
void pci_update_current_state(struct pci_dev *dev, pci_power_t state)
{
	if (platform_pci_get_power_state(dev) == PCI_D3cold ||
	    !pci_device_is_present(dev)) {
		dev->current_state = PCI_D3cold;
	} else if (dev->pm_cap) {
		u16 pmcsr;

		pci_read_config_word(dev, dev->pm_cap + PCI_PM_CTRL, &pmcsr);
		dev->current_state = (pmcsr & PCI_PM_CTRL_STATE_MASK);
	} else {
		dev->current_state = state;
	}
}

/**
 * pci_power_up - Put the given device into D0 forcibly
 * @dev: PCI device to power up
 */
void pci_power_up(struct pci_dev *dev)
{
	if (platform_pci_power_manageable(dev))
		platform_pci_set_power_state(dev, PCI_D0);

	pci_raw_set_power_state(dev, PCI_D0);
	pci_update_current_state(dev, PCI_D0);
}

/**
 * pci_platform_power_transition - Use platform to change device power state
 * @dev: PCI device to handle.
 * @state: State to put the device into.
 */
static int pci_platform_power_transition(struct pci_dev *dev, pci_power_t state)
{
	int error;

	if (platform_pci_power_manageable(dev)) {
		error = platform_pci_set_power_state(dev, state);
		if (!error)
			pci_update_current_state(dev, state);
	} else
		error = -ENODEV;

	if (error && !dev->pm_cap) /* Fall back to PCI_D0 */
		dev->current_state = PCI_D0;

	return error;
}

/**
 * pci_wakeup - Wake up a PCI device
 * @pci_dev: Device to handle.
 * @ign: ignored parameter
 */
static int pci_wakeup(struct pci_dev *pci_dev, void *ign)
{
	pci_wakeup_event(pci_dev);
	pm_request_resume(&pci_dev->dev);
	return 0;
}

/**
 * pci_wakeup_bus - Walk given bus and wake up devices on it
 * @bus: Top bus of the subtree to walk.
 */
static void pci_wakeup_bus(struct pci_bus *bus)
{
	if (bus)
		pci_walk_bus(bus, pci_wakeup, NULL);
}

/**
 * __pci_start_power_transition - Start power transition of a PCI device
 * @dev: PCI device to handle.
 * @state: State to put the device into.
 */
static void __pci_start_power_transition(struct pci_dev *dev, pci_power_t state)
{
	if (state == PCI_D0) {
		pci_platform_power_transition(dev, PCI_D0);
		/*
		 * Mandatory power management transition delays, see
		 * PCI Express Base Specification Revision 2.0 Section
		 * 6.6.1: Conventional Reset.  Do not delay for
		 * devices powered on/off by corresponding bridge,
		 * because have already delayed for the bridge.
		 */
		if (dev->runtime_d3cold) {
			if (dev->d3cold_delay)
				msleep(dev->d3cold_delay);
			/*
			 * When powering on a bridge from D3cold, the
			 * whole hierarchy may be powered on into
			 * D0uninitialized state, resume them to give
			 * them a chance to suspend again
			 */
			pci_wakeup_bus(dev->subordinate);
		}
	}
}

/**
 * __pci_dev_set_current_state - Set current state of a PCI device
 * @dev: Device to handle
 * @data: pointer to state to be set
 */
static int __pci_dev_set_current_state(struct pci_dev *dev, void *data)
{
	pci_power_t state = *(pci_power_t *)data;

	dev->current_state = state;
	return 0;
}

/**
 * __pci_bus_set_current_state - Walk given bus and set current state of devices
 * @bus: Top bus of the subtree to walk.
 * @state: state to be set
 */
static void __pci_bus_set_current_state(struct pci_bus *bus, pci_power_t state)
{
	if (bus)
		pci_walk_bus(bus, __pci_dev_set_current_state, &state);
}

/**
 * __pci_complete_power_transition - Complete power transition of a PCI device
 * @dev: PCI device to handle.
 * @state: State to put the device into.
 *
 * This function should not be called directly by device drivers.
 */
int __pci_complete_power_transition(struct pci_dev *dev, pci_power_t state)
{
	int ret;

	if (state <= PCI_D0)
		return -EINVAL;
	ret = pci_platform_power_transition(dev, state);
	/* Power off the bridge may power off the whole hierarchy */
	if (!ret && state == PCI_D3cold)
		__pci_bus_set_current_state(dev->subordinate, PCI_D3cold);
	return ret;
}
EXPORT_SYMBOL_GPL(__pci_complete_power_transition);

/**
 * pci_set_power_state - Set the power state of a PCI device
 * @dev: PCI device to handle.
 * @state: PCI power state (D0, D1, D2, D3hot) to put the device into.
 *
 * Transition a device to a new power state, using the platform firmware and/or
 * the device's PCI PM registers.
 *
 * RETURN VALUE:
 * -EINVAL if the requested state is invalid.
 * -EIO if device does not support PCI PM or its PM capabilities register has a
 * wrong version, or device doesn't support the requested state.
 * 0 if the transition is to D1 or D2 but D1 and D2 are not supported.
 * 0 if device already is in the requested state.
 * 0 if the transition is to D3 but D3 is not supported.
 * 0 if device's power state has been successfully changed.
 */
int pci_set_power_state(struct pci_dev *dev, pci_power_t state)
{
	int error;

	/* bound the state we're entering */
	if (state > PCI_D3cold)
		state = PCI_D3cold;
	else if (state < PCI_D0)
		state = PCI_D0;
	else if ((state == PCI_D1 || state == PCI_D2) && pci_no_d1d2(dev))
		/*
		 * If the device or the parent bridge do not support PCI PM,
		 * ignore the request if we're doing anything other than putting
		 * it into D0 (which would only happen on boot).
		 */
		return 0;

	/* Check if we're already there */
	if (dev->current_state == state)
		return 0;

	__pci_start_power_transition(dev, state);

	/* This device is quirked not to be put into D3, so
	   don't put it in D3 */
	if (state >= PCI_D3hot && (dev->dev_flags & PCI_DEV_FLAGS_NO_D3))
		return 0;

	/*
	 * To put device in D3cold, we put device into D3hot in native
	 * way, then put device into D3cold with platform ops
	 */
	error = pci_raw_set_power_state(dev, state > PCI_D3hot ?
					PCI_D3hot : state);

	if (!__pci_complete_power_transition(dev, state))
		error = 0;

	return error;
}
EXPORT_SYMBOL(pci_set_power_state);

/**
 * pci_choose_state - Choose the power state of a PCI device
 * @dev: PCI device to be suspended
 * @state: target sleep state for the whole system. This is the value
 *	that is passed to suspend() function.
 *
 * Returns PCI power state suitable for given device and given system
 * message.
 */

pci_power_t pci_choose_state(struct pci_dev *dev, pm_message_t state)
{
	pci_power_t ret;

	if (!dev->pm_cap)
		return PCI_D0;

	ret = platform_pci_choose_state(dev);
	if (ret != PCI_POWER_ERROR)
		return ret;

	switch (state.event) {
	case PM_EVENT_ON:
		return PCI_D0;
	case PM_EVENT_FREEZE:
	case PM_EVENT_PRETHAW:
		/* REVISIT both freeze and pre-thaw "should" use D0 */
	case PM_EVENT_SUSPEND:
	case PM_EVENT_HIBERNATE:
		return PCI_D3hot;
	default:
		dev_info(&dev->dev, "unrecognized suspend event %d\n",
			 state.event);
		BUG();
	}
	return PCI_D0;
}
EXPORT_SYMBOL(pci_choose_state);

#define PCI_EXP_SAVE_REGS	7

static struct pci_cap_saved_state *_pci_find_saved_cap(struct pci_dev *pci_dev,
						       u16 cap, bool extended)
{
	struct pci_cap_saved_state *tmp;

	hlist_for_each_entry(tmp, &pci_dev->saved_cap_space, next) {
		if (tmp->cap.cap_extended == extended && tmp->cap.cap_nr == cap)
			return tmp;
	}
	return NULL;
}

struct pci_cap_saved_state *pci_find_saved_cap(struct pci_dev *dev, char cap)
{
	return _pci_find_saved_cap(dev, cap, false);
}

struct pci_cap_saved_state *pci_find_saved_ext_cap(struct pci_dev *dev, u16 cap)
{
	return _pci_find_saved_cap(dev, cap, true);
}

static int pci_save_pcie_state(struct pci_dev *dev)
{
	int i = 0;
	struct pci_cap_saved_state *save_state;
	u16 *cap;

	if (!pci_is_pcie(dev))
		return 0;

	save_state = pci_find_saved_cap(dev, PCI_CAP_ID_EXP);
	if (!save_state) {
		dev_err(&dev->dev, "buffer not found in %s\n", __func__);
		return -ENOMEM;
	}

	cap = (u16 *)&save_state->cap.data[0];
	pcie_capability_read_word(dev, PCI_EXP_DEVCTL, &cap[i++]);
	pcie_capability_read_word(dev, PCI_EXP_LNKCTL, &cap[i++]);
	pcie_capability_read_word(dev, PCI_EXP_SLTCTL, &cap[i++]);
	pcie_capability_read_word(dev, PCI_EXP_RTCTL,  &cap[i++]);
	pcie_capability_read_word(dev, PCI_EXP_DEVCTL2, &cap[i++]);
	pcie_capability_read_word(dev, PCI_EXP_LNKCTL2, &cap[i++]);
	pcie_capability_read_word(dev, PCI_EXP_SLTCTL2, &cap[i++]);

	return 0;
}

static void pci_restore_pcie_state(struct pci_dev *dev)
{
	int i = 0;
	struct pci_cap_saved_state *save_state;
	u16 *cap;

	save_state = pci_find_saved_cap(dev, PCI_CAP_ID_EXP);
	if (!save_state)
		return;

	cap = (u16 *)&save_state->cap.data[0];
	pcie_capability_write_word(dev, PCI_EXP_DEVCTL, cap[i++]);
	pcie_capability_write_word(dev, PCI_EXP_LNKCTL, cap[i++]);
	pcie_capability_write_word(dev, PCI_EXP_SLTCTL, cap[i++]);
	pcie_capability_write_word(dev, PCI_EXP_RTCTL, cap[i++]);
	pcie_capability_write_word(dev, PCI_EXP_DEVCTL2, cap[i++]);
	pcie_capability_write_word(dev, PCI_EXP_LNKCTL2, cap[i++]);
	pcie_capability_write_word(dev, PCI_EXP_SLTCTL2, cap[i++]);
}


static int pci_save_pcix_state(struct pci_dev *dev)
{
	int pos;
	struct pci_cap_saved_state *save_state;

	pos = pci_find_capability(dev, PCI_CAP_ID_PCIX);
	if (!pos)
		return 0;

	save_state = pci_find_saved_cap(dev, PCI_CAP_ID_PCIX);
	if (!save_state) {
		dev_err(&dev->dev, "buffer not found in %s\n", __func__);
		return -ENOMEM;
	}

	pci_read_config_word(dev, pos + PCI_X_CMD,
			     (u16 *)save_state->cap.data);

	return 0;
}

static void pci_restore_pcix_state(struct pci_dev *dev)
{
	int i = 0, pos;
	struct pci_cap_saved_state *save_state;
	u16 *cap;

	save_state = pci_find_saved_cap(dev, PCI_CAP_ID_PCIX);
	pos = pci_find_capability(dev, PCI_CAP_ID_PCIX);
	if (!save_state || !pos)
		return;
	cap = (u16 *)&save_state->cap.data[0];

	pci_write_config_word(dev, pos + PCI_X_CMD, cap[i++]);
}


/**
 * pci_save_state - save the PCI configuration space of a device before suspending
 * @dev: - PCI device that we're dealing with
 */
int pci_save_state(struct pci_dev *dev)
{
	int i;
	/* XXX: 100% dword access ok here? */
	for (i = 0; i < 16; i++)
		pci_read_config_dword(dev, i * 4, &dev->saved_config_space[i]);
	dev->state_saved = true;

	i = pci_save_pcie_state(dev);
	if (i != 0)
		return i;

	i = pci_save_pcix_state(dev);
	if (i != 0)
		return i;

	return pci_save_vc_state(dev);
}
EXPORT_SYMBOL(pci_save_state);

static void pci_restore_config_dword(struct pci_dev *pdev, int offset,
				     u32 saved_val, int retry)
{
	u32 val;

	pci_read_config_dword(pdev, offset, &val);
	if (val == saved_val)
		return;

	for (;;) {
		dev_dbg(&pdev->dev, "restoring config space at offset %#x (was %#x, writing %#x)\n",
			offset, val, saved_val);
		pci_write_config_dword(pdev, offset, saved_val);
		if (retry-- <= 0)
			return;

		pci_read_config_dword(pdev, offset, &val);
		if (val == saved_val)
			return;

		mdelay(1);
	}
}

static void pci_restore_config_space_range(struct pci_dev *pdev,
					   int start, int end, int retry)
{
	int index;

	for (index = end; index >= start; index--)
		pci_restore_config_dword(pdev, 4 * index,
					 pdev->saved_config_space[index],
					 retry);
}

static void pci_restore_config_space(struct pci_dev *pdev)
{
	if (pdev->hdr_type == PCI_HEADER_TYPE_NORMAL) {
		pci_restore_config_space_range(pdev, 10, 15, 0);
		/* Restore BARs before the command register. */
		pci_restore_config_space_range(pdev, 4, 9, 10);
		pci_restore_config_space_range(pdev, 0, 3, 0);
	} else {
		pci_restore_config_space_range(pdev, 0, 15, 0);
	}
}

/**
 * pci_restore_state - Restore the saved state of a PCI device
 * @dev: - PCI device that we're dealing with
 */
void pci_restore_state(struct pci_dev *dev)
{
	if (!dev->state_saved)
		return;

	/* PCI Express register must be restored first */
	pci_restore_pcie_state(dev);
	pci_restore_pasid_state(dev);
	pci_restore_pri_state(dev);
	pci_restore_ats_state(dev);
	pci_restore_vc_state(dev);

	pci_cleanup_aer_error_status_regs(dev);

	pci_restore_config_space(dev);

	pci_restore_pcix_state(dev);
	pci_restore_msi_state(dev);

	/* Restore ACS and IOV configuration state */
	pci_enable_acs(dev);
	pci_restore_iov_state(dev);

	dev->state_saved = false;
}
EXPORT_SYMBOL(pci_restore_state);

struct pci_saved_state {
	u32 config_space[16];
	struct pci_cap_saved_data cap[0];
};

/**
 * pci_store_saved_state - Allocate and return an opaque struct containing
 *			   the device saved state.
 * @dev: PCI device that we're dealing with
 *
 * Return NULL if no state or error.
 */
struct pci_saved_state *pci_store_saved_state(struct pci_dev *dev)
{
	struct pci_saved_state *state;
	struct pci_cap_saved_state *tmp;
	struct pci_cap_saved_data *cap;
	size_t size;

	if (!dev->state_saved)
		return NULL;

	size = sizeof(*state) + sizeof(struct pci_cap_saved_data);

	hlist_for_each_entry(tmp, &dev->saved_cap_space, next)
		size += sizeof(struct pci_cap_saved_data) + tmp->cap.size;

	state = kzalloc(size, GFP_KERNEL);
	if (!state)
		return NULL;

	memcpy(state->config_space, dev->saved_config_space,
	       sizeof(state->config_space));

	cap = state->cap;
	hlist_for_each_entry(tmp, &dev->saved_cap_space, next) {
		size_t len = sizeof(struct pci_cap_saved_data) + tmp->cap.size;
		memcpy(cap, &tmp->cap, len);
		cap = (struct pci_cap_saved_data *)((u8 *)cap + len);
	}
	/* Empty cap_save terminates list */

	return state;
}
EXPORT_SYMBOL_GPL(pci_store_saved_state);

/**
 * pci_load_saved_state - Reload the provided save state into struct pci_dev.
 * @dev: PCI device that we're dealing with
 * @state: Saved state returned from pci_store_saved_state()
 */
int pci_load_saved_state(struct pci_dev *dev,
			 struct pci_saved_state *state)
{
	struct pci_cap_saved_data *cap;

	dev->state_saved = false;

	if (!state)
		return 0;

	memcpy(dev->saved_config_space, state->config_space,
	       sizeof(state->config_space));

	cap = state->cap;
	while (cap->size) {
		struct pci_cap_saved_state *tmp;

		tmp = _pci_find_saved_cap(dev, cap->cap_nr, cap->cap_extended);
		if (!tmp || tmp->cap.size != cap->size)
			return -EINVAL;

		memcpy(tmp->cap.data, cap->data, tmp->cap.size);
		cap = (struct pci_cap_saved_data *)((u8 *)cap +
		       sizeof(struct pci_cap_saved_data) + cap->size);
	}

	dev->state_saved = true;
	return 0;
}
EXPORT_SYMBOL_GPL(pci_load_saved_state);

/**
 * pci_load_and_free_saved_state - Reload the save state pointed to by state,
 *				   and free the memory allocated for it.
 * @dev: PCI device that we're dealing with
 * @state: Pointer to saved state returned from pci_store_saved_state()
 */
int pci_load_and_free_saved_state(struct pci_dev *dev,
				  struct pci_saved_state **state)
{
	int ret = pci_load_saved_state(dev, *state);
	kfree(*state);
	*state = NULL;
	return ret;
}
EXPORT_SYMBOL_GPL(pci_load_and_free_saved_state);

int __weak pcibios_enable_device(struct pci_dev *dev, int bars)
{
	return pci_enable_resources(dev, bars);
}

static int do_pci_enable_device(struct pci_dev *dev, int bars)
{
	int err;
	struct pci_dev *bridge;
	u16 cmd;
	u8 pin;

	err = pci_set_power_state(dev, PCI_D0);
	if (err < 0 && err != -EIO)
		return err;

	bridge = pci_upstream_bridge(dev);
	if (bridge)
		pcie_aspm_powersave_config_link(bridge);

	err = pcibios_enable_device(dev, bars);
	if (err < 0)
		return err;
	pci_fixup_device(pci_fixup_enable, dev);

	if (dev->msi_enabled || dev->msix_enabled)
		return 0;

	pci_read_config_byte(dev, PCI_INTERRUPT_PIN, &pin);
	if (pin) {
		pci_read_config_word(dev, PCI_COMMAND, &cmd);
		if (cmd & PCI_COMMAND_INTX_DISABLE)
			pci_write_config_word(dev, PCI_COMMAND,
					      cmd & ~PCI_COMMAND_INTX_DISABLE);
	}

	return 0;
}

/**
 * pci_reenable_device - Resume abandoned device
 * @dev: PCI device to be resumed
 *
 *  Note this function is a backend of pci_default_resume and is not supposed
 *  to be called by normal code, write proper resume handler and use it instead.
 */
int pci_reenable_device(struct pci_dev *dev)
{
	if (pci_is_enabled(dev))
		return do_pci_enable_device(dev, (1 << PCI_NUM_RESOURCES) - 1);
	return 0;
}
EXPORT_SYMBOL(pci_reenable_device);

static void pci_enable_bridge(struct pci_dev *dev)
{
	struct pci_dev *bridge;
	int retval;

	bridge = pci_upstream_bridge(dev);
	if (bridge)
		pci_enable_bridge(bridge);

	if (pci_is_enabled(dev)) {
		if (!dev->is_busmaster)
			pci_set_master(dev);
		return;
	}

	retval = pci_enable_device(dev);
	if (retval)
		dev_err(&dev->dev, "Error enabling bridge (%d), continuing\n",
			retval);
	pci_set_master(dev);
}

static int pci_enable_device_flags(struct pci_dev *dev, unsigned long flags)
{
	struct pci_dev *bridge;
	int err;
	int i, bars = 0;

	/*
	 * Power state could be unknown at this point, either due to a fresh
	 * boot or a device removal call.  So get the current power state
	 * so that things like MSI message writing will behave as expected
	 * (e.g. if the device really is in D0 at enable time).
	 */
	if (dev->pm_cap) {
		u16 pmcsr;
		pci_read_config_word(dev, dev->pm_cap + PCI_PM_CTRL, &pmcsr);
		dev->current_state = (pmcsr & PCI_PM_CTRL_STATE_MASK);
	}

	if (atomic_inc_return(&dev->enable_cnt) > 1)
		return 0;		/* already enabled */

	bridge = pci_upstream_bridge(dev);
	if (bridge)
		pci_enable_bridge(bridge);

	/* only skip sriov related */
	for (i = 0; i <= PCI_ROM_RESOURCE; i++)
		if (dev->resource[i].flags & flags)
			bars |= (1 << i);
	for (i = PCI_BRIDGE_RESOURCES; i < DEVICE_COUNT_RESOURCE; i++)
		if (dev->resource[i].flags & flags)
			bars |= (1 << i);

	err = do_pci_enable_device(dev, bars);
	if (err < 0)
		atomic_dec(&dev->enable_cnt);
	return err;
}

/**
 * pci_enable_device_io - Initialize a device for use with IO space
 * @dev: PCI device to be initialized
 *
 *  Initialize device before it's used by a driver. Ask low-level code
 *  to enable I/O resources. Wake up the device if it was suspended.
 *  Beware, this function can fail.
 */
int pci_enable_device_io(struct pci_dev *dev)
{
	return pci_enable_device_flags(dev, IORESOURCE_IO);
}
EXPORT_SYMBOL(pci_enable_device_io);

/**
 * pci_enable_device_mem - Initialize a device for use with Memory space
 * @dev: PCI device to be initialized
 *
 *  Initialize device before it's used by a driver. Ask low-level code
 *  to enable Memory resources. Wake up the device if it was suspended.
 *  Beware, this function can fail.
 */
int pci_enable_device_mem(struct pci_dev *dev)
{
	return pci_enable_device_flags(dev, IORESOURCE_MEM);
}
EXPORT_SYMBOL(pci_enable_device_mem);

/**
 * pci_enable_device - Initialize device before it's used by a driver.
 * @dev: PCI device to be initialized
 *
 *  Initialize device before it's used by a driver. Ask low-level code
 *  to enable I/O and memory. Wake up the device if it was suspended.
 *  Beware, this function can fail.
 *
 *  Note we don't actually enable the device many times if we call
 *  this function repeatedly (we just increment the count).
 */
int pci_enable_device(struct pci_dev *dev)
{
	return pci_enable_device_flags(dev, IORESOURCE_MEM | IORESOURCE_IO);
}
EXPORT_SYMBOL(pci_enable_device);

/*
 * Managed PCI resources.  This manages device on/off, intx/msi/msix
 * on/off and BAR regions.  pci_dev itself records msi/msix status, so
 * there's no need to track it separately.  pci_devres is initialized
 * when a device is enabled using managed PCI device enable interface.
 */
struct pci_devres {
	unsigned int enabled:1;
	unsigned int pinned:1;
	unsigned int orig_intx:1;
	unsigned int restore_intx:1;
	u32 region_mask;
};

static void pcim_release(struct device *gendev, void *res)
{
	struct pci_dev *dev = to_pci_dev(gendev);
	struct pci_devres *this = res;
	int i;

	if (dev->msi_enabled)
		pci_disable_msi(dev);
	if (dev->msix_enabled)
		pci_disable_msix(dev);

	for (i = 0; i < DEVICE_COUNT_RESOURCE; i++)
		if (this->region_mask & (1 << i))
			pci_release_region(dev, i);

	if (this->restore_intx)
		pci_intx(dev, this->orig_intx);

	if (this->enabled && !this->pinned)
		pci_disable_device(dev);
}

static struct pci_devres *get_pci_dr(struct pci_dev *pdev)
{
	struct pci_devres *dr, *new_dr;

	dr = devres_find(&pdev->dev, pcim_release, NULL, NULL);
	if (dr)
		return dr;

	new_dr = devres_alloc(pcim_release, sizeof(*new_dr), GFP_KERNEL);
	if (!new_dr)
		return NULL;
	return devres_get(&pdev->dev, new_dr, NULL, NULL);
}

static struct pci_devres *find_pci_dr(struct pci_dev *pdev)
{
	if (pci_is_managed(pdev))
		return devres_find(&pdev->dev, pcim_release, NULL, NULL);
	return NULL;
}

/**
 * pcim_enable_device - Managed pci_enable_device()
 * @pdev: PCI device to be initialized
 *
 * Managed pci_enable_device().
 */
int pcim_enable_device(struct pci_dev *pdev)
{
	struct pci_devres *dr;
	int rc;

	dr = get_pci_dr(pdev);
	if (unlikely(!dr))
		return -ENOMEM;
	if (dr->enabled)
		return 0;

	rc = pci_enable_device(pdev);
	if (!rc) {
		pdev->is_managed = 1;
		dr->enabled = 1;
	}
	return rc;
}
EXPORT_SYMBOL(pcim_enable_device);

/**
 * pcim_pin_device - Pin managed PCI device
 * @pdev: PCI device to pin
 *
 * Pin managed PCI device @pdev.  Pinned device won't be disabled on
 * driver detach.  @pdev must have been enabled with
 * pcim_enable_device().
 */
void pcim_pin_device(struct pci_dev *pdev)
{
	struct pci_devres *dr;

	dr = find_pci_dr(pdev);
	WARN_ON(!dr || !dr->enabled);
	if (dr)
		dr->pinned = 1;
}
EXPORT_SYMBOL(pcim_pin_device);

/*
 * pcibios_add_device - provide arch specific hooks when adding device dev
 * @dev: the PCI device being added
 *
 * Permits the platform to provide architecture specific functionality when
 * devices are added. This is the default implementation. Architecture
 * implementations can override this.
 */
int __weak pcibios_add_device(struct pci_dev *dev)
{
	return 0;
}

/**
 * pcibios_release_device - provide arch specific hooks when releasing device dev
 * @dev: the PCI device being released
 *
 * Permits the platform to provide architecture specific functionality when
 * devices are released. This is the default implementation. Architecture
 * implementations can override this.
 */
void __weak pcibios_release_device(struct pci_dev *dev) {}

/**
 * pcibios_disable_device - disable arch specific PCI resources for device dev
 * @dev: the PCI device to disable
 *
 * Disables architecture specific PCI resources for the device. This
 * is the default implementation. Architecture implementations can
 * override this.
 */
void __weak pcibios_disable_device(struct pci_dev *dev) {}

/**
 * pcibios_penalize_isa_irq - penalize an ISA IRQ
 * @irq: ISA IRQ to penalize
 * @active: IRQ active or not
 *
 * Permits the platform to provide architecture-specific functionality when
 * penalizing ISA IRQs. This is the default implementation. Architecture
 * implementations can override this.
 */
void __weak pcibios_penalize_isa_irq(int irq, int active) {}

static void do_pci_disable_device(struct pci_dev *dev)
{
	u16 pci_command;

	pci_read_config_word(dev, PCI_COMMAND, &pci_command);
	if (pci_command & PCI_COMMAND_MASTER) {
		pci_command &= ~PCI_COMMAND_MASTER;
		pci_write_config_word(dev, PCI_COMMAND, pci_command);
	}

	pcibios_disable_device(dev);
}

/**
 * pci_disable_enabled_device - Disable device without updating enable_cnt
 * @dev: PCI device to disable
 *
 * NOTE: This function is a backend of PCI power management routines and is
 * not supposed to be called drivers.
 */
void pci_disable_enabled_device(struct pci_dev *dev)
{
	if (pci_is_enabled(dev))
		do_pci_disable_device(dev);
}

/**
 * pci_disable_device - Disable PCI device after use
 * @dev: PCI device to be disabled
 *
 * Signal to the system that the PCI device is not in use by the system
 * anymore.  This only involves disabling PCI bus-mastering, if active.
 *
 * Note we don't actually disable the device until all callers of
 * pci_enable_device() have called pci_disable_device().
 */
void pci_disable_device(struct pci_dev *dev)
{
	struct pci_devres *dr;

	dr = find_pci_dr(dev);
	if (dr)
		dr->enabled = 0;

	dev_WARN_ONCE(&dev->dev, atomic_read(&dev->enable_cnt) <= 0,
		      "disabling already-disabled device");

	if (atomic_dec_return(&dev->enable_cnt) != 0)
		return;

	do_pci_disable_device(dev);

	dev->is_busmaster = 0;
}
EXPORT_SYMBOL(pci_disable_device);

/**
 * pcibios_set_pcie_reset_state - set reset state for device dev
 * @dev: the PCIe device reset
 * @state: Reset state to enter into
 *
 *
 * Sets the PCIe reset state for the device. This is the default
 * implementation. Architecture implementations can override this.
 */
int __weak pcibios_set_pcie_reset_state(struct pci_dev *dev,
					enum pcie_reset_state state)
{
	return -EINVAL;
}

/**
 * pci_set_pcie_reset_state - set reset state for device dev
 * @dev: the PCIe device reset
 * @state: Reset state to enter into
 *
 *
 * Sets the PCI reset state for the device.
 */
int pci_set_pcie_reset_state(struct pci_dev *dev, enum pcie_reset_state state)
{
	return pcibios_set_pcie_reset_state(dev, state);
}
EXPORT_SYMBOL_GPL(pci_set_pcie_reset_state);

/**
 * pci_check_pme_status - Check if given device has generated PME.
 * @dev: Device to check.
 *
 * Check the PME status of the device and if set, clear it and clear PME enable
 * (if set).  Return 'true' if PME status and PME enable were both set or
 * 'false' otherwise.
 */
bool pci_check_pme_status(struct pci_dev *dev)
{
	int pmcsr_pos;
	u16 pmcsr;
	bool ret = false;

	if (!dev->pm_cap)
		return false;

	pmcsr_pos = dev->pm_cap + PCI_PM_CTRL;
	pci_read_config_word(dev, pmcsr_pos, &pmcsr);
	if (!(pmcsr & PCI_PM_CTRL_PME_STATUS))
		return false;

	/* Clear PME status. */
	pmcsr |= PCI_PM_CTRL_PME_STATUS;
	if (pmcsr & PCI_PM_CTRL_PME_ENABLE) {
		/* Disable PME to avoid interrupt flood. */
		pmcsr &= ~PCI_PM_CTRL_PME_ENABLE;
		ret = true;
	}

	pci_write_config_word(dev, pmcsr_pos, pmcsr);

	return ret;
}

/**
 * pci_pme_wakeup - Wake up a PCI device if its PME Status bit is set.
 * @dev: Device to handle.
 * @pme_poll_reset: Whether or not to reset the device's pme_poll flag.
 *
 * Check if @dev has generated PME and queue a resume request for it in that
 * case.
 */
static int pci_pme_wakeup(struct pci_dev *dev, void *pme_poll_reset)
{
	if (pme_poll_reset && dev->pme_poll)
		dev->pme_poll = false;

	if (pci_check_pme_status(dev)) {
		pci_wakeup_event(dev);
		pm_request_resume(&dev->dev);
	}
	return 0;
}

/**
 * pci_pme_wakeup_bus - Walk given bus and wake up devices on it, if necessary.
 * @bus: Top bus of the subtree to walk.
 */
void pci_pme_wakeup_bus(struct pci_bus *bus)
{
	if (bus)
		pci_walk_bus(bus, pci_pme_wakeup, (void *)true);
}


/**
 * pci_pme_capable - check the capability of PCI device to generate PME#
 * @dev: PCI device to handle.
 * @state: PCI state from which device will issue PME#.
 */
bool pci_pme_capable(struct pci_dev *dev, pci_power_t state)
{
	if (!dev->pm_cap)
		return false;

	return !!(dev->pme_support & (1 << state));
}
EXPORT_SYMBOL(pci_pme_capable);

static void pci_pme_list_scan(struct work_struct *work)
{
	struct pci_pme_device *pme_dev, *n;

	mutex_lock(&pci_pme_list_mutex);
	list_for_each_entry_safe(pme_dev, n, &pci_pme_list, list) {
		if (pme_dev->dev->pme_poll) {
			struct pci_dev *bridge;

			bridge = pme_dev->dev->bus->self;
			/*
			 * If bridge is in low power state, the
			 * configuration space of subordinate devices
			 * may be not accessible
			 */
			if (bridge && bridge->current_state != PCI_D0)
				continue;
			pci_pme_wakeup(pme_dev->dev, NULL);
		} else {
			list_del(&pme_dev->list);
			kfree(pme_dev);
		}
	}
	if (!list_empty(&pci_pme_list))
		queue_delayed_work(system_freezable_wq, &pci_pme_work,
				   msecs_to_jiffies(PME_TIMEOUT));
	mutex_unlock(&pci_pme_list_mutex);
}

static void __pci_pme_active(struct pci_dev *dev, bool enable)
{
	u16 pmcsr;

	if (!dev->pme_support)
		return;

	pci_read_config_word(dev, dev->pm_cap + PCI_PM_CTRL, &pmcsr);
	/* Clear PME_Status by writing 1 to it and enable PME# */
	pmcsr |= PCI_PM_CTRL_PME_STATUS | PCI_PM_CTRL_PME_ENABLE;
	if (!enable)
		pmcsr &= ~PCI_PM_CTRL_PME_ENABLE;

	pci_write_config_word(dev, dev->pm_cap + PCI_PM_CTRL, pmcsr);
}

/**
 * pci_pme_restore - Restore PME configuration after config space restore.
 * @dev: PCI device to update.
 */
void pci_pme_restore(struct pci_dev *dev)
{
	u16 pmcsr;

	if (!dev->pme_support)
		return;

	pci_read_config_word(dev, dev->pm_cap + PCI_PM_CTRL, &pmcsr);
	if (dev->wakeup_prepared) {
		pmcsr |= PCI_PM_CTRL_PME_ENABLE;
		pmcsr &= ~PCI_PM_CTRL_PME_STATUS;
	} else {
		pmcsr &= ~PCI_PM_CTRL_PME_ENABLE;
		pmcsr |= PCI_PM_CTRL_PME_STATUS;
	}
	pci_write_config_word(dev, dev->pm_cap + PCI_PM_CTRL, pmcsr);
}

/**
 * pci_pme_active - enable or disable PCI device's PME# function
 * @dev: PCI device to handle.
 * @enable: 'true' to enable PME# generation; 'false' to disable it.
 *
 * The caller must verify that the device is capable of generating PME# before
 * calling this function with @enable equal to 'true'.
 */
void pci_pme_active(struct pci_dev *dev, bool enable)
{
	__pci_pme_active(dev, enable);

	/*
	 * PCI (as opposed to PCIe) PME requires that the device have
	 * its PME# line hooked up correctly. Not all hardware vendors
	 * do this, so the PME never gets delivered and the device
	 * remains asleep. The easiest way around this is to
	 * periodically walk the list of suspended devices and check
	 * whether any have their PME flag set. The assumption is that
	 * we'll wake up often enough anyway that this won't be a huge
	 * hit, and the power savings from the devices will still be a
	 * win.
	 *
	 * Although PCIe uses in-band PME message instead of PME# line
	 * to report PME, PME does not work for some PCIe devices in
	 * reality.  For example, there are devices that set their PME
	 * status bits, but don't really bother to send a PME message;
	 * there are PCI Express Root Ports that don't bother to
	 * trigger interrupts when they receive PME messages from the
	 * devices below.  So PME poll is used for PCIe devices too.
	 */

	if (dev->pme_poll) {
		struct pci_pme_device *pme_dev;
		if (enable) {
			pme_dev = kmalloc(sizeof(struct pci_pme_device),
					  GFP_KERNEL);
			if (!pme_dev) {
				dev_warn(&dev->dev, "can't enable PME#\n");
				return;
			}
			pme_dev->dev = dev;
			mutex_lock(&pci_pme_list_mutex);
			list_add(&pme_dev->list, &pci_pme_list);
			if (list_is_singular(&pci_pme_list))
				queue_delayed_work(system_freezable_wq,
						   &pci_pme_work,
						   msecs_to_jiffies(PME_TIMEOUT));
			mutex_unlock(&pci_pme_list_mutex);
		} else {
			mutex_lock(&pci_pme_list_mutex);
			list_for_each_entry(pme_dev, &pci_pme_list, list) {
				if (pme_dev->dev == dev) {
					list_del(&pme_dev->list);
					kfree(pme_dev);
					break;
				}
			}
			mutex_unlock(&pci_pme_list_mutex);
		}
	}

	dev_dbg(&dev->dev, "PME# %s\n", enable ? "enabled" : "disabled");
}
EXPORT_SYMBOL(pci_pme_active);

/**
 * pci_enable_wake - enable PCI device as wakeup event source
 * @dev: PCI device affected
 * @state: PCI state from which device will issue wakeup events
 * @enable: True to enable event generation; false to disable
 *
 * This enables the device as a wakeup event source, or disables it.
 * When such events involves platform-specific hooks, those hooks are
 * called automatically by this routine.
 *
 * Devices with legacy power management (no standard PCI PM capabilities)
 * always require such platform hooks.
 *
 * RETURN VALUE:
 * 0 is returned on success
 * -EINVAL is returned if device is not supposed to wake up the system
 * Error code depending on the platform is returned if both the platform and
 * the native mechanism fail to enable the generation of wake-up events
 */
int pci_enable_wake(struct pci_dev *dev, pci_power_t state, bool enable)
{
	int ret = 0;

<<<<<<< HEAD
=======
	/*
	 * Bridges can only signal wakeup on behalf of subordinate devices,
	 * but that is set up elsewhere, so skip them.
	 */
	if (pci_has_subordinate(dev))
		return 0;

>>>>>>> bb176f67
	/* Don't do the same thing twice in a row for one device. */
	if (!!enable == !!dev->wakeup_prepared)
		return 0;

	/*
	 * According to "PCI System Architecture" 4th ed. by Tom Shanley & Don
	 * Anderson we should be doing PME# wake enable followed by ACPI wake
	 * enable.  To disable wake-up we call the platform first, for symmetry.
	 */

	if (enable) {
		int error;

		if (pci_pme_capable(dev, state))
			pci_pme_active(dev, true);
		else
			ret = 1;
		error = platform_pci_set_wakeup(dev, true);
		if (ret)
			ret = error;
		if (!ret)
			dev->wakeup_prepared = true;
	} else {
		platform_pci_set_wakeup(dev, false);
		pci_pme_active(dev, false);
		dev->wakeup_prepared = false;
	}

	return ret;
}
EXPORT_SYMBOL(pci_enable_wake);

/**
 * pci_wake_from_d3 - enable/disable device to wake up from D3_hot or D3_cold
 * @dev: PCI device to prepare
 * @enable: True to enable wake-up event generation; false to disable
 *
 * Many drivers want the device to wake up the system from D3_hot or D3_cold
 * and this function allows them to set that up cleanly - pci_enable_wake()
 * should not be called twice in a row to enable wake-up due to PCI PM vs ACPI
 * ordering constraints.
 *
 * This function only returns error code if the device is not capable of
 * generating PME# from both D3_hot and D3_cold, and the platform is unable to
 * enable wake-up power for it.
 */
int pci_wake_from_d3(struct pci_dev *dev, bool enable)
{
	return pci_pme_capable(dev, PCI_D3cold) ?
			pci_enable_wake(dev, PCI_D3cold, enable) :
			pci_enable_wake(dev, PCI_D3hot, enable);
}
EXPORT_SYMBOL(pci_wake_from_d3);

/**
 * pci_target_state - find an appropriate low power state for a given PCI dev
 * @dev: PCI device
 * @wakeup: Whether or not wakeup functionality will be enabled for the device.
 *
 * Use underlying platform code to find a supported low power state for @dev.
 * If the platform can't manage @dev, return the deepest state from which it
 * can generate wake events, based on any available PME info.
 */
static pci_power_t pci_target_state(struct pci_dev *dev, bool wakeup)
{
	pci_power_t target_state = PCI_D3hot;

	if (platform_pci_power_manageable(dev)) {
		/*
		 * Call the platform to choose the target state of the device
		 * and enable wake-up from this state if supported.
		 */
		pci_power_t state = platform_pci_choose_state(dev);

		switch (state) {
		case PCI_POWER_ERROR:
		case PCI_UNKNOWN:
			break;
		case PCI_D1:
		case PCI_D2:
			if (pci_no_d1d2(dev))
				break;
		default:
			target_state = state;
		}

		return target_state;
	}

	if (!dev->pm_cap)
		target_state = PCI_D0;

	/*
	 * If the device is in D3cold even though it's not power-manageable by
	 * the platform, it may have been powered down by non-standard means.
	 * Best to let it slumber.
	 */
	if (dev->current_state == PCI_D3cold)
		target_state = PCI_D3cold;

	if (wakeup) {
		/*
		 * Find the deepest state from which the device can generate
		 * wake-up events, make it the target state and enable device
		 * to generate PME#.
		 */
		if (dev->pme_support) {
			while (target_state
			      && !(dev->pme_support & (1 << target_state)))
				target_state--;
		}
	}

	return target_state;
}

/**
 * pci_prepare_to_sleep - prepare PCI device for system-wide transition into a sleep state
 * @dev: Device to handle.
 *
 * Choose the power state appropriate for the device depending on whether
 * it can wake up the system and/or is power manageable by the platform
 * (PCI_D3hot is the default) and put the device into that state.
 */
int pci_prepare_to_sleep(struct pci_dev *dev)
{
	bool wakeup = device_may_wakeup(&dev->dev);
	pci_power_t target_state = pci_target_state(dev, wakeup);
	int error;

	if (target_state == PCI_POWER_ERROR)
		return -EIO;

	pci_enable_wake(dev, target_state, wakeup);

	error = pci_set_power_state(dev, target_state);

	if (error)
		pci_enable_wake(dev, target_state, false);

	return error;
}
EXPORT_SYMBOL(pci_prepare_to_sleep);

/**
 * pci_back_from_sleep - turn PCI device on during system-wide transition into working state
 * @dev: Device to handle.
 *
 * Disable device's system wake-up capability and put it into D0.
 */
int pci_back_from_sleep(struct pci_dev *dev)
{
	pci_enable_wake(dev, PCI_D0, false);
	return pci_set_power_state(dev, PCI_D0);
}
EXPORT_SYMBOL(pci_back_from_sleep);

/**
 * pci_finish_runtime_suspend - Carry out PCI-specific part of runtime suspend.
 * @dev: PCI device being suspended.
 *
 * Prepare @dev to generate wake-up events at run time and put it into a low
 * power state.
 */
int pci_finish_runtime_suspend(struct pci_dev *dev)
{
	pci_power_t target_state;
	int error;

	target_state = pci_target_state(dev, device_can_wakeup(&dev->dev));
	if (target_state == PCI_POWER_ERROR)
		return -EIO;

	dev->runtime_d3cold = target_state == PCI_D3cold;

	pci_enable_wake(dev, target_state, pci_dev_run_wake(dev));

	error = pci_set_power_state(dev, target_state);

	if (error) {
		pci_enable_wake(dev, target_state, false);
		dev->runtime_d3cold = false;
	}

	return error;
}

/**
 * pci_dev_run_wake - Check if device can generate run-time wake-up events.
 * @dev: Device to check.
 *
 * Return true if the device itself is capable of generating wake-up events
 * (through the platform or using the native PCIe PME) or if the device supports
 * PME and one of its upstream bridges can generate wake-up events.
 */
bool pci_dev_run_wake(struct pci_dev *dev)
{
	struct pci_bus *bus = dev->bus;

	if (device_can_wakeup(&dev->dev))
		return true;

	if (!dev->pme_support)
		return false;

	/* PME-capable in principle, but not from the target power state */
	if (!pci_pme_capable(dev, pci_target_state(dev, false)))
		return false;

	while (bus->parent) {
		struct pci_dev *bridge = bus->self;

		if (device_can_wakeup(&bridge->dev))
			return true;

		bus = bus->parent;
	}

	/* We have reached the root bus. */
	if (bus->bridge)
		return device_can_wakeup(bus->bridge);

	return false;
}
EXPORT_SYMBOL_GPL(pci_dev_run_wake);

/**
 * pci_dev_keep_suspended - Check if the device can stay in the suspended state.
 * @pci_dev: Device to check.
 *
 * Return 'true' if the device is runtime-suspended, it doesn't have to be
 * reconfigured due to wakeup settings difference between system and runtime
 * suspend and the current power state of it is suitable for the upcoming
 * (system) transition.
 *
 * If the device is not configured for system wakeup, disable PME for it before
 * returning 'true' to prevent it from waking up the system unnecessarily.
 */
bool pci_dev_keep_suspended(struct pci_dev *pci_dev)
{
	struct device *dev = &pci_dev->dev;
	bool wakeup = device_may_wakeup(dev);

	if (!pm_runtime_suspended(dev)
	    || pci_target_state(pci_dev, wakeup) != pci_dev->current_state
	    || platform_pci_need_resume(pci_dev)
	    || (pci_dev->dev_flags & PCI_DEV_FLAGS_NEEDS_RESUME))
		return false;

	/*
	 * At this point the device is good to go unless it's been configured
	 * to generate PME at the runtime suspend time, but it is not supposed
	 * to wake up the system.  In that case, simply disable PME for it
	 * (it will have to be re-enabled on exit from system resume).
	 *
	 * If the device's power state is D3cold and the platform check above
	 * hasn't triggered, the device's configuration is suitable and we don't
	 * need to manipulate it at all.
	 */
	spin_lock_irq(&dev->power.lock);

	if (pm_runtime_suspended(dev) && pci_dev->current_state < PCI_D3cold &&
	    !wakeup)
		__pci_pme_active(pci_dev, false);

	spin_unlock_irq(&dev->power.lock);
	return true;
}

/**
 * pci_dev_complete_resume - Finalize resume from system sleep for a device.
 * @pci_dev: Device to handle.
 *
 * If the device is runtime suspended and wakeup-capable, enable PME for it as
 * it might have been disabled during the prepare phase of system suspend if
 * the device was not configured for system wakeup.
 */
void pci_dev_complete_resume(struct pci_dev *pci_dev)
{
	struct device *dev = &pci_dev->dev;

	if (!pci_dev_run_wake(pci_dev))
		return;

	spin_lock_irq(&dev->power.lock);

	if (pm_runtime_suspended(dev) && pci_dev->current_state < PCI_D3cold)
		__pci_pme_active(pci_dev, true);

	spin_unlock_irq(&dev->power.lock);
}

void pci_config_pm_runtime_get(struct pci_dev *pdev)
{
	struct device *dev = &pdev->dev;
	struct device *parent = dev->parent;

	if (parent)
		pm_runtime_get_sync(parent);
	pm_runtime_get_noresume(dev);
	/*
	 * pdev->current_state is set to PCI_D3cold during suspending,
	 * so wait until suspending completes
	 */
	pm_runtime_barrier(dev);
	/*
	 * Only need to resume devices in D3cold, because config
	 * registers are still accessible for devices suspended but
	 * not in D3cold.
	 */
	if (pdev->current_state == PCI_D3cold)
		pm_runtime_resume(dev);
}

void pci_config_pm_runtime_put(struct pci_dev *pdev)
{
	struct device *dev = &pdev->dev;
	struct device *parent = dev->parent;

	pm_runtime_put(dev);
	if (parent)
		pm_runtime_put_sync(parent);
}

/**
 * pci_bridge_d3_possible - Is it possible to put the bridge into D3
 * @bridge: Bridge to check
 *
 * This function checks if it is possible to move the bridge to D3.
 * Currently we only allow D3 for recent enough PCIe ports.
 */
bool pci_bridge_d3_possible(struct pci_dev *bridge)
{
	unsigned int year;

	if (!pci_is_pcie(bridge))
		return false;

	switch (pci_pcie_type(bridge)) {
	case PCI_EXP_TYPE_ROOT_PORT:
	case PCI_EXP_TYPE_UPSTREAM:
	case PCI_EXP_TYPE_DOWNSTREAM:
		if (pci_bridge_d3_disable)
			return false;

		/*
		 * Hotplug interrupts cannot be delivered if the link is down,
		 * so parents of a hotplug port must stay awake. In addition,
		 * hotplug ports handled by firmware in System Management Mode
		 * may not be put into D3 by the OS (Thunderbolt on non-Macs).
		 * For simplicity, disallow in general for now.
		 */
		if (bridge->is_hotplug_bridge)
			return false;

		if (pci_bridge_d3_force)
			return true;

		/*
		 * It should be safe to put PCIe ports from 2015 or newer
		 * to D3.
		 */
		if (dmi_get_date(DMI_BIOS_DATE, &year, NULL, NULL) &&
		    year >= 2015) {
			return true;
		}
		break;
	}

	return false;
}

static int pci_dev_check_d3cold(struct pci_dev *dev, void *data)
{
	bool *d3cold_ok = data;

	if (/* The device needs to be allowed to go D3cold ... */
	    dev->no_d3cold || !dev->d3cold_allowed ||

	    /* ... and if it is wakeup capable to do so from D3cold. */
	    (device_may_wakeup(&dev->dev) &&
	     !pci_pme_capable(dev, PCI_D3cold)) ||

	    /* If it is a bridge it must be allowed to go to D3. */
	    !pci_power_manageable(dev))

		*d3cold_ok = false;

	return !*d3cold_ok;
}

/*
 * pci_bridge_d3_update - Update bridge D3 capabilities
 * @dev: PCI device which is changed
 *
 * Update upstream bridge PM capabilities accordingly depending on if the
 * device PM configuration was changed or the device is being removed.  The
 * change is also propagated upstream.
 */
void pci_bridge_d3_update(struct pci_dev *dev)
{
	bool remove = !device_is_registered(&dev->dev);
	struct pci_dev *bridge;
	bool d3cold_ok = true;

	bridge = pci_upstream_bridge(dev);
	if (!bridge || !pci_bridge_d3_possible(bridge))
		return;

	/*
	 * If D3 is currently allowed for the bridge, removing one of its
	 * children won't change that.
	 */
	if (remove && bridge->bridge_d3)
		return;

	/*
	 * If D3 is currently allowed for the bridge and a child is added or
	 * changed, disallowance of D3 can only be caused by that child, so
	 * we only need to check that single device, not any of its siblings.
	 *
	 * If D3 is currently not allowed for the bridge, checking the device
	 * first may allow us to skip checking its siblings.
	 */
	if (!remove)
		pci_dev_check_d3cold(dev, &d3cold_ok);

	/*
	 * If D3 is currently not allowed for the bridge, this may be caused
	 * either by the device being changed/removed or any of its siblings,
	 * so we need to go through all children to find out if one of them
	 * continues to block D3.
	 */
	if (d3cold_ok && !bridge->bridge_d3)
		pci_walk_bus(bridge->subordinate, pci_dev_check_d3cold,
			     &d3cold_ok);

	if (bridge->bridge_d3 != d3cold_ok) {
		bridge->bridge_d3 = d3cold_ok;
		/* Propagate change to upstream bridges */
		pci_bridge_d3_update(bridge);
	}
}

/**
 * pci_d3cold_enable - Enable D3cold for device
 * @dev: PCI device to handle
 *
 * This function can be used in drivers to enable D3cold from the device
 * they handle.  It also updates upstream PCI bridge PM capabilities
 * accordingly.
 */
void pci_d3cold_enable(struct pci_dev *dev)
{
	if (dev->no_d3cold) {
		dev->no_d3cold = false;
		pci_bridge_d3_update(dev);
	}
}
EXPORT_SYMBOL_GPL(pci_d3cold_enable);

/**
 * pci_d3cold_disable - Disable D3cold for device
 * @dev: PCI device to handle
 *
 * This function can be used in drivers to disable D3cold from the device
 * they handle.  It also updates upstream PCI bridge PM capabilities
 * accordingly.
 */
void pci_d3cold_disable(struct pci_dev *dev)
{
	if (!dev->no_d3cold) {
		dev->no_d3cold = true;
		pci_bridge_d3_update(dev);
	}
}
EXPORT_SYMBOL_GPL(pci_d3cold_disable);

/**
 * pci_pm_init - Initialize PM functions of given PCI device
 * @dev: PCI device to handle.
 */
void pci_pm_init(struct pci_dev *dev)
{
	int pm;
	u16 pmc;

	pm_runtime_forbid(&dev->dev);
	pm_runtime_set_active(&dev->dev);
	pm_runtime_enable(&dev->dev);
	device_enable_async_suspend(&dev->dev);
	dev->wakeup_prepared = false;

	dev->pm_cap = 0;
	dev->pme_support = 0;

	/* find PCI PM capability in list */
	pm = pci_find_capability(dev, PCI_CAP_ID_PM);
	if (!pm)
		return;
	/* Check device's ability to generate PME# */
	pci_read_config_word(dev, pm + PCI_PM_PMC, &pmc);

	if ((pmc & PCI_PM_CAP_VER_MASK) > 3) {
		dev_err(&dev->dev, "unsupported PM cap regs version (%u)\n",
			pmc & PCI_PM_CAP_VER_MASK);
		return;
	}

	dev->pm_cap = pm;
	dev->d3_delay = PCI_PM_D3_WAIT;
	dev->d3cold_delay = PCI_PM_D3COLD_WAIT;
	dev->bridge_d3 = pci_bridge_d3_possible(dev);
	dev->d3cold_allowed = true;

	dev->d1_support = false;
	dev->d2_support = false;
	if (!pci_no_d1d2(dev)) {
		if (pmc & PCI_PM_CAP_D1)
			dev->d1_support = true;
		if (pmc & PCI_PM_CAP_D2)
			dev->d2_support = true;

		if (dev->d1_support || dev->d2_support)
			dev_printk(KERN_DEBUG, &dev->dev, "supports%s%s\n",
				   dev->d1_support ? " D1" : "",
				   dev->d2_support ? " D2" : "");
	}

	pmc &= PCI_PM_CAP_PME_MASK;
	if (pmc) {
		dev_printk(KERN_DEBUG, &dev->dev,
			 "PME# supported from%s%s%s%s%s\n",
			 (pmc & PCI_PM_CAP_PME_D0) ? " D0" : "",
			 (pmc & PCI_PM_CAP_PME_D1) ? " D1" : "",
			 (pmc & PCI_PM_CAP_PME_D2) ? " D2" : "",
			 (pmc & PCI_PM_CAP_PME_D3) ? " D3hot" : "",
			 (pmc & PCI_PM_CAP_PME_D3cold) ? " D3cold" : "");
		dev->pme_support = pmc >> PCI_PM_CAP_PME_SHIFT;
		dev->pme_poll = true;
		/*
		 * Make device's PM flags reflect the wake-up capability, but
		 * let the user space enable it to wake up the system as needed.
		 */
		device_set_wakeup_capable(&dev->dev, true);
		/* Disable the PME# generation functionality */
		pci_pme_active(dev, false);
	}
}

static unsigned long pci_ea_flags(struct pci_dev *dev, u8 prop)
{
	unsigned long flags = IORESOURCE_PCI_FIXED | IORESOURCE_PCI_EA_BEI;

	switch (prop) {
	case PCI_EA_P_MEM:
	case PCI_EA_P_VF_MEM:
		flags |= IORESOURCE_MEM;
		break;
	case PCI_EA_P_MEM_PREFETCH:
	case PCI_EA_P_VF_MEM_PREFETCH:
		flags |= IORESOURCE_MEM | IORESOURCE_PREFETCH;
		break;
	case PCI_EA_P_IO:
		flags |= IORESOURCE_IO;
		break;
	default:
		return 0;
	}

	return flags;
}

static struct resource *pci_ea_get_resource(struct pci_dev *dev, u8 bei,
					    u8 prop)
{
	if (bei <= PCI_EA_BEI_BAR5 && prop <= PCI_EA_P_IO)
		return &dev->resource[bei];
#ifdef CONFIG_PCI_IOV
	else if (bei >= PCI_EA_BEI_VF_BAR0 && bei <= PCI_EA_BEI_VF_BAR5 &&
		 (prop == PCI_EA_P_VF_MEM || prop == PCI_EA_P_VF_MEM_PREFETCH))
		return &dev->resource[PCI_IOV_RESOURCES +
				      bei - PCI_EA_BEI_VF_BAR0];
#endif
	else if (bei == PCI_EA_BEI_ROM)
		return &dev->resource[PCI_ROM_RESOURCE];
	else
		return NULL;
}

/* Read an Enhanced Allocation (EA) entry */
static int pci_ea_read(struct pci_dev *dev, int offset)
{
	struct resource *res;
	int ent_size, ent_offset = offset;
	resource_size_t start, end;
	unsigned long flags;
	u32 dw0, bei, base, max_offset;
	u8 prop;
	bool support_64 = (sizeof(resource_size_t) >= 8);

	pci_read_config_dword(dev, ent_offset, &dw0);
	ent_offset += 4;

	/* Entry size field indicates DWORDs after 1st */
	ent_size = ((dw0 & PCI_EA_ES) + 1) << 2;

	if (!(dw0 & PCI_EA_ENABLE)) /* Entry not enabled */
		goto out;

	bei = (dw0 & PCI_EA_BEI) >> 4;
	prop = (dw0 & PCI_EA_PP) >> 8;

	/*
	 * If the Property is in the reserved range, try the Secondary
	 * Property instead.
	 */
	if (prop > PCI_EA_P_BRIDGE_IO && prop < PCI_EA_P_MEM_RESERVED)
		prop = (dw0 & PCI_EA_SP) >> 16;
	if (prop > PCI_EA_P_BRIDGE_IO)
		goto out;

	res = pci_ea_get_resource(dev, bei, prop);
	if (!res) {
		dev_err(&dev->dev, "Unsupported EA entry BEI: %u\n", bei);
		goto out;
	}

	flags = pci_ea_flags(dev, prop);
	if (!flags) {
		dev_err(&dev->dev, "Unsupported EA properties: %#x\n", prop);
		goto out;
	}

	/* Read Base */
	pci_read_config_dword(dev, ent_offset, &base);
	start = (base & PCI_EA_FIELD_MASK);
	ent_offset += 4;

	/* Read MaxOffset */
	pci_read_config_dword(dev, ent_offset, &max_offset);
	ent_offset += 4;

	/* Read Base MSBs (if 64-bit entry) */
	if (base & PCI_EA_IS_64) {
		u32 base_upper;

		pci_read_config_dword(dev, ent_offset, &base_upper);
		ent_offset += 4;

		flags |= IORESOURCE_MEM_64;

		/* entry starts above 32-bit boundary, can't use */
		if (!support_64 && base_upper)
			goto out;

		if (support_64)
			start |= ((u64)base_upper << 32);
	}

	end = start + (max_offset | 0x03);

	/* Read MaxOffset MSBs (if 64-bit entry) */
	if (max_offset & PCI_EA_IS_64) {
		u32 max_offset_upper;

		pci_read_config_dword(dev, ent_offset, &max_offset_upper);
		ent_offset += 4;

		flags |= IORESOURCE_MEM_64;

		/* entry too big, can't use */
		if (!support_64 && max_offset_upper)
			goto out;

		if (support_64)
			end += ((u64)max_offset_upper << 32);
	}

	if (end < start) {
		dev_err(&dev->dev, "EA Entry crosses address boundary\n");
		goto out;
	}

	if (ent_size != ent_offset - offset) {
		dev_err(&dev->dev,
			"EA Entry Size (%d) does not match length read (%d)\n",
			ent_size, ent_offset - offset);
		goto out;
	}

	res->name = pci_name(dev);
	res->start = start;
	res->end = end;
	res->flags = flags;

	if (bei <= PCI_EA_BEI_BAR5)
		dev_printk(KERN_DEBUG, &dev->dev, "BAR %d: %pR (from Enhanced Allocation, properties %#02x)\n",
			   bei, res, prop);
	else if (bei == PCI_EA_BEI_ROM)
		dev_printk(KERN_DEBUG, &dev->dev, "ROM: %pR (from Enhanced Allocation, properties %#02x)\n",
			   res, prop);
	else if (bei >= PCI_EA_BEI_VF_BAR0 && bei <= PCI_EA_BEI_VF_BAR5)
		dev_printk(KERN_DEBUG, &dev->dev, "VF BAR %d: %pR (from Enhanced Allocation, properties %#02x)\n",
			   bei - PCI_EA_BEI_VF_BAR0, res, prop);
	else
		dev_printk(KERN_DEBUG, &dev->dev, "BEI %d res: %pR (from Enhanced Allocation, properties %#02x)\n",
			   bei, res, prop);

out:
	return offset + ent_size;
}

/* Enhanced Allocation Initialization */
void pci_ea_init(struct pci_dev *dev)
{
	int ea;
	u8 num_ent;
	int offset;
	int i;

	/* find PCI EA capability in list */
	ea = pci_find_capability(dev, PCI_CAP_ID_EA);
	if (!ea)
		return;

	/* determine the number of entries */
	pci_bus_read_config_byte(dev->bus, dev->devfn, ea + PCI_EA_NUM_ENT,
					&num_ent);
	num_ent &= PCI_EA_NUM_ENT_MASK;

	offset = ea + PCI_EA_FIRST_ENT;

	/* Skip DWORD 2 for type 1 functions */
	if (dev->hdr_type == PCI_HEADER_TYPE_BRIDGE)
		offset += 4;

	/* parse each EA entry */
	for (i = 0; i < num_ent; ++i)
		offset = pci_ea_read(dev, offset);
}

static void pci_add_saved_cap(struct pci_dev *pci_dev,
	struct pci_cap_saved_state *new_cap)
{
	hlist_add_head(&new_cap->next, &pci_dev->saved_cap_space);
}

/**
 * _pci_add_cap_save_buffer - allocate buffer for saving given
 *                            capability registers
 * @dev: the PCI device
 * @cap: the capability to allocate the buffer for
 * @extended: Standard or Extended capability ID
 * @size: requested size of the buffer
 */
static int _pci_add_cap_save_buffer(struct pci_dev *dev, u16 cap,
				    bool extended, unsigned int size)
{
	int pos;
	struct pci_cap_saved_state *save_state;

	if (extended)
		pos = pci_find_ext_capability(dev, cap);
	else
		pos = pci_find_capability(dev, cap);

	if (!pos)
		return 0;

	save_state = kzalloc(sizeof(*save_state) + size, GFP_KERNEL);
	if (!save_state)
		return -ENOMEM;

	save_state->cap.cap_nr = cap;
	save_state->cap.cap_extended = extended;
	save_state->cap.size = size;
	pci_add_saved_cap(dev, save_state);

	return 0;
}

int pci_add_cap_save_buffer(struct pci_dev *dev, char cap, unsigned int size)
{
	return _pci_add_cap_save_buffer(dev, cap, false, size);
}

int pci_add_ext_cap_save_buffer(struct pci_dev *dev, u16 cap, unsigned int size)
{
	return _pci_add_cap_save_buffer(dev, cap, true, size);
}

/**
 * pci_allocate_cap_save_buffers - allocate buffers for saving capabilities
 * @dev: the PCI device
 */
void pci_allocate_cap_save_buffers(struct pci_dev *dev)
{
	int error;

	error = pci_add_cap_save_buffer(dev, PCI_CAP_ID_EXP,
					PCI_EXP_SAVE_REGS * sizeof(u16));
	if (error)
		dev_err(&dev->dev,
			"unable to preallocate PCI Express save buffer\n");

	error = pci_add_cap_save_buffer(dev, PCI_CAP_ID_PCIX, sizeof(u16));
	if (error)
		dev_err(&dev->dev,
			"unable to preallocate PCI-X save buffer\n");

	pci_allocate_vc_save_buffers(dev);
}

void pci_free_cap_save_buffers(struct pci_dev *dev)
{
	struct pci_cap_saved_state *tmp;
	struct hlist_node *n;

	hlist_for_each_entry_safe(tmp, n, &dev->saved_cap_space, next)
		kfree(tmp);
}

/**
 * pci_configure_ari - enable or disable ARI forwarding
 * @dev: the PCI device
 *
 * If @dev and its upstream bridge both support ARI, enable ARI in the
 * bridge.  Otherwise, disable ARI in the bridge.
 */
void pci_configure_ari(struct pci_dev *dev)
{
	u32 cap;
	struct pci_dev *bridge;

	if (pcie_ari_disabled || !pci_is_pcie(dev) || dev->devfn)
		return;

	bridge = dev->bus->self;
	if (!bridge)
		return;

	pcie_capability_read_dword(bridge, PCI_EXP_DEVCAP2, &cap);
	if (!(cap & PCI_EXP_DEVCAP2_ARI))
		return;

	if (pci_find_ext_capability(dev, PCI_EXT_CAP_ID_ARI)) {
		pcie_capability_set_word(bridge, PCI_EXP_DEVCTL2,
					 PCI_EXP_DEVCTL2_ARI);
		bridge->ari_enabled = 1;
	} else {
		pcie_capability_clear_word(bridge, PCI_EXP_DEVCTL2,
					   PCI_EXP_DEVCTL2_ARI);
		bridge->ari_enabled = 0;
	}
}

static int pci_acs_enable;

/**
 * pci_request_acs - ask for ACS to be enabled if supported
 */
void pci_request_acs(void)
{
	pci_acs_enable = 1;
}

/**
 * pci_std_enable_acs - enable ACS on devices using standard ACS capabilites
 * @dev: the PCI device
 */
static void pci_std_enable_acs(struct pci_dev *dev)
{
	int pos;
	u16 cap;
	u16 ctrl;

	pos = pci_find_ext_capability(dev, PCI_EXT_CAP_ID_ACS);
	if (!pos)
		return;

	pci_read_config_word(dev, pos + PCI_ACS_CAP, &cap);
	pci_read_config_word(dev, pos + PCI_ACS_CTRL, &ctrl);

	/* Source Validation */
	ctrl |= (cap & PCI_ACS_SV);

	/* P2P Request Redirect */
	ctrl |= (cap & PCI_ACS_RR);

	/* P2P Completion Redirect */
	ctrl |= (cap & PCI_ACS_CR);

	/* Upstream Forwarding */
	ctrl |= (cap & PCI_ACS_UF);

	pci_write_config_word(dev, pos + PCI_ACS_CTRL, ctrl);
}

/**
 * pci_enable_acs - enable ACS if hardware support it
 * @dev: the PCI device
 */
void pci_enable_acs(struct pci_dev *dev)
{
	if (!pci_acs_enable)
		return;

	if (!pci_dev_specific_enable_acs(dev))
		return;

	pci_std_enable_acs(dev);
}

static bool pci_acs_flags_enabled(struct pci_dev *pdev, u16 acs_flags)
{
	int pos;
	u16 cap, ctrl;

	pos = pci_find_ext_capability(pdev, PCI_EXT_CAP_ID_ACS);
	if (!pos)
		return false;

	/*
	 * Except for egress control, capabilities are either required
	 * or only required if controllable.  Features missing from the
	 * capability field can therefore be assumed as hard-wired enabled.
	 */
	pci_read_config_word(pdev, pos + PCI_ACS_CAP, &cap);
	acs_flags &= (cap | PCI_ACS_EC);

	pci_read_config_word(pdev, pos + PCI_ACS_CTRL, &ctrl);
	return (ctrl & acs_flags) == acs_flags;
}

/**
 * pci_acs_enabled - test ACS against required flags for a given device
 * @pdev: device to test
 * @acs_flags: required PCI ACS flags
 *
 * Return true if the device supports the provided flags.  Automatically
 * filters out flags that are not implemented on multifunction devices.
 *
 * Note that this interface checks the effective ACS capabilities of the
 * device rather than the actual capabilities.  For instance, most single
 * function endpoints are not required to support ACS because they have no
 * opportunity for peer-to-peer access.  We therefore return 'true'
 * regardless of whether the device exposes an ACS capability.  This makes
 * it much easier for callers of this function to ignore the actual type
 * or topology of the device when testing ACS support.
 */
bool pci_acs_enabled(struct pci_dev *pdev, u16 acs_flags)
{
	int ret;

	ret = pci_dev_specific_acs_enabled(pdev, acs_flags);
	if (ret >= 0)
		return ret > 0;

	/*
	 * Conventional PCI and PCI-X devices never support ACS, either
	 * effectively or actually.  The shared bus topology implies that
	 * any device on the bus can receive or snoop DMA.
	 */
	if (!pci_is_pcie(pdev))
		return false;

	switch (pci_pcie_type(pdev)) {
	/*
	 * PCI/X-to-PCIe bridges are not specifically mentioned by the spec,
	 * but since their primary interface is PCI/X, we conservatively
	 * handle them as we would a non-PCIe device.
	 */
	case PCI_EXP_TYPE_PCIE_BRIDGE:
	/*
	 * PCIe 3.0, 6.12.1 excludes ACS on these devices.  "ACS is never
	 * applicable... must never implement an ACS Extended Capability...".
	 * This seems arbitrary, but we take a conservative interpretation
	 * of this statement.
	 */
	case PCI_EXP_TYPE_PCI_BRIDGE:
	case PCI_EXP_TYPE_RC_EC:
		return false;
	/*
	 * PCIe 3.0, 6.12.1.1 specifies that downstream and root ports should
	 * implement ACS in order to indicate their peer-to-peer capabilities,
	 * regardless of whether they are single- or multi-function devices.
	 */
	case PCI_EXP_TYPE_DOWNSTREAM:
	case PCI_EXP_TYPE_ROOT_PORT:
		return pci_acs_flags_enabled(pdev, acs_flags);
	/*
	 * PCIe 3.0, 6.12.1.2 specifies ACS capabilities that should be
	 * implemented by the remaining PCIe types to indicate peer-to-peer
	 * capabilities, but only when they are part of a multifunction
	 * device.  The footnote for section 6.12 indicates the specific
	 * PCIe types included here.
	 */
	case PCI_EXP_TYPE_ENDPOINT:
	case PCI_EXP_TYPE_UPSTREAM:
	case PCI_EXP_TYPE_LEG_END:
	case PCI_EXP_TYPE_RC_END:
		if (!pdev->multifunction)
			break;

		return pci_acs_flags_enabled(pdev, acs_flags);
	}

	/*
	 * PCIe 3.0, 6.12.1.3 specifies no ACS capabilities are applicable
	 * to single function devices with the exception of downstream ports.
	 */
	return true;
}

/**
 * pci_acs_path_enable - test ACS flags from start to end in a hierarchy
 * @start: starting downstream device
 * @end: ending upstream device or NULL to search to the root bus
 * @acs_flags: required flags
 *
 * Walk up a device tree from start to end testing PCI ACS support.  If
 * any step along the way does not support the required flags, return false.
 */
bool pci_acs_path_enabled(struct pci_dev *start,
			  struct pci_dev *end, u16 acs_flags)
{
	struct pci_dev *pdev, *parent = start;

	do {
		pdev = parent;

		if (!pci_acs_enabled(pdev, acs_flags))
			return false;

		if (pci_is_root_bus(pdev->bus))
			return (end == NULL);

		parent = pdev->bus->self;
	} while (pdev != end);

	return true;
}

/**
 * pci_swizzle_interrupt_pin - swizzle INTx for device behind bridge
 * @dev: the PCI device
 * @pin: the INTx pin (1=INTA, 2=INTB, 3=INTC, 4=INTD)
 *
 * Perform INTx swizzling for a device behind one level of bridge.  This is
 * required by section 9.1 of the PCI-to-PCI bridge specification for devices
 * behind bridges on add-in cards.  For devices with ARI enabled, the slot
 * number is always 0 (see the Implementation Note in section 2.2.8.1 of
 * the PCI Express Base Specification, Revision 2.1)
 */
u8 pci_swizzle_interrupt_pin(const struct pci_dev *dev, u8 pin)
{
	int slot;

	if (pci_ari_enabled(dev->bus))
		slot = 0;
	else
		slot = PCI_SLOT(dev->devfn);

	return (((pin - 1) + slot) % 4) + 1;
}

int pci_get_interrupt_pin(struct pci_dev *dev, struct pci_dev **bridge)
{
	u8 pin;

	pin = dev->pin;
	if (!pin)
		return -1;

	while (!pci_is_root_bus(dev->bus)) {
		pin = pci_swizzle_interrupt_pin(dev, pin);
		dev = dev->bus->self;
	}
	*bridge = dev;
	return pin;
}

/**
 * pci_common_swizzle - swizzle INTx all the way to root bridge
 * @dev: the PCI device
 * @pinp: pointer to the INTx pin value (1=INTA, 2=INTB, 3=INTD, 4=INTD)
 *
 * Perform INTx swizzling for a device.  This traverses through all PCI-to-PCI
 * bridges all the way up to a PCI root bus.
 */
u8 pci_common_swizzle(struct pci_dev *dev, u8 *pinp)
{
	u8 pin = *pinp;

	while (!pci_is_root_bus(dev->bus)) {
		pin = pci_swizzle_interrupt_pin(dev, pin);
		dev = dev->bus->self;
	}
	*pinp = pin;
	return PCI_SLOT(dev->devfn);
}
EXPORT_SYMBOL_GPL(pci_common_swizzle);

/**
 *	pci_release_region - Release a PCI bar
 *	@pdev: PCI device whose resources were previously reserved by pci_request_region
 *	@bar: BAR to release
 *
 *	Releases the PCI I/O and memory resources previously reserved by a
 *	successful call to pci_request_region.  Call this function only
 *	after all use of the PCI regions has ceased.
 */
void pci_release_region(struct pci_dev *pdev, int bar)
{
	struct pci_devres *dr;

	if (pci_resource_len(pdev, bar) == 0)
		return;
	if (pci_resource_flags(pdev, bar) & IORESOURCE_IO)
		release_region(pci_resource_start(pdev, bar),
				pci_resource_len(pdev, bar));
	else if (pci_resource_flags(pdev, bar) & IORESOURCE_MEM)
		release_mem_region(pci_resource_start(pdev, bar),
				pci_resource_len(pdev, bar));

	dr = find_pci_dr(pdev);
	if (dr)
		dr->region_mask &= ~(1 << bar);
}
EXPORT_SYMBOL(pci_release_region);

/**
 *	__pci_request_region - Reserved PCI I/O and memory resource
 *	@pdev: PCI device whose resources are to be reserved
 *	@bar: BAR to be reserved
 *	@res_name: Name to be associated with resource.
 *	@exclusive: whether the region access is exclusive or not
 *
 *	Mark the PCI region associated with PCI device @pdev BR @bar as
 *	being reserved by owner @res_name.  Do not access any
 *	address inside the PCI regions unless this call returns
 *	successfully.
 *
 *	If @exclusive is set, then the region is marked so that userspace
 *	is explicitly not allowed to map the resource via /dev/mem or
 *	sysfs MMIO access.
 *
 *	Returns 0 on success, or %EBUSY on error.  A warning
 *	message is also printed on failure.
 */
static int __pci_request_region(struct pci_dev *pdev, int bar,
				const char *res_name, int exclusive)
{
	struct pci_devres *dr;

	if (pci_resource_len(pdev, bar) == 0)
		return 0;

	if (pci_resource_flags(pdev, bar) & IORESOURCE_IO) {
		if (!request_region(pci_resource_start(pdev, bar),
			    pci_resource_len(pdev, bar), res_name))
			goto err_out;
	} else if (pci_resource_flags(pdev, bar) & IORESOURCE_MEM) {
		if (!__request_mem_region(pci_resource_start(pdev, bar),
					pci_resource_len(pdev, bar), res_name,
					exclusive))
			goto err_out;
	}

	dr = find_pci_dr(pdev);
	if (dr)
		dr->region_mask |= 1 << bar;

	return 0;

err_out:
	dev_warn(&pdev->dev, "BAR %d: can't reserve %pR\n", bar,
		 &pdev->resource[bar]);
	return -EBUSY;
}

/**
 *	pci_request_region - Reserve PCI I/O and memory resource
 *	@pdev: PCI device whose resources are to be reserved
 *	@bar: BAR to be reserved
 *	@res_name: Name to be associated with resource
 *
 *	Mark the PCI region associated with PCI device @pdev BAR @bar as
 *	being reserved by owner @res_name.  Do not access any
 *	address inside the PCI regions unless this call returns
 *	successfully.
 *
 *	Returns 0 on success, or %EBUSY on error.  A warning
 *	message is also printed on failure.
 */
int pci_request_region(struct pci_dev *pdev, int bar, const char *res_name)
{
	return __pci_request_region(pdev, bar, res_name, 0);
}
EXPORT_SYMBOL(pci_request_region);

/**
 *	pci_request_region_exclusive - Reserved PCI I/O and memory resource
 *	@pdev: PCI device whose resources are to be reserved
 *	@bar: BAR to be reserved
 *	@res_name: Name to be associated with resource.
 *
 *	Mark the PCI region associated with PCI device @pdev BR @bar as
 *	being reserved by owner @res_name.  Do not access any
 *	address inside the PCI regions unless this call returns
 *	successfully.
 *
 *	Returns 0 on success, or %EBUSY on error.  A warning
 *	message is also printed on failure.
 *
 *	The key difference that _exclusive makes it that userspace is
 *	explicitly not allowed to map the resource via /dev/mem or
 *	sysfs.
 */
int pci_request_region_exclusive(struct pci_dev *pdev, int bar,
				 const char *res_name)
{
	return __pci_request_region(pdev, bar, res_name, IORESOURCE_EXCLUSIVE);
}
EXPORT_SYMBOL(pci_request_region_exclusive);

/**
 * pci_release_selected_regions - Release selected PCI I/O and memory resources
 * @pdev: PCI device whose resources were previously reserved
 * @bars: Bitmask of BARs to be released
 *
 * Release selected PCI I/O and memory resources previously reserved.
 * Call this function only after all use of the PCI regions has ceased.
 */
void pci_release_selected_regions(struct pci_dev *pdev, int bars)
{
	int i;

	for (i = 0; i < 6; i++)
		if (bars & (1 << i))
			pci_release_region(pdev, i);
}
EXPORT_SYMBOL(pci_release_selected_regions);

static int __pci_request_selected_regions(struct pci_dev *pdev, int bars,
					  const char *res_name, int excl)
{
	int i;

	for (i = 0; i < 6; i++)
		if (bars & (1 << i))
			if (__pci_request_region(pdev, i, res_name, excl))
				goto err_out;
	return 0;

err_out:
	while (--i >= 0)
		if (bars & (1 << i))
			pci_release_region(pdev, i);

	return -EBUSY;
}


/**
 * pci_request_selected_regions - Reserve selected PCI I/O and memory resources
 * @pdev: PCI device whose resources are to be reserved
 * @bars: Bitmask of BARs to be requested
 * @res_name: Name to be associated with resource
 */
int pci_request_selected_regions(struct pci_dev *pdev, int bars,
				 const char *res_name)
{
	return __pci_request_selected_regions(pdev, bars, res_name, 0);
}
EXPORT_SYMBOL(pci_request_selected_regions);

int pci_request_selected_regions_exclusive(struct pci_dev *pdev, int bars,
					   const char *res_name)
{
	return __pci_request_selected_regions(pdev, bars, res_name,
			IORESOURCE_EXCLUSIVE);
}
EXPORT_SYMBOL(pci_request_selected_regions_exclusive);

/**
 *	pci_release_regions - Release reserved PCI I/O and memory resources
 *	@pdev: PCI device whose resources were previously reserved by pci_request_regions
 *
 *	Releases all PCI I/O and memory resources previously reserved by a
 *	successful call to pci_request_regions.  Call this function only
 *	after all use of the PCI regions has ceased.
 */

void pci_release_regions(struct pci_dev *pdev)
{
	pci_release_selected_regions(pdev, (1 << 6) - 1);
}
EXPORT_SYMBOL(pci_release_regions);

/**
 *	pci_request_regions - Reserved PCI I/O and memory resources
 *	@pdev: PCI device whose resources are to be reserved
 *	@res_name: Name to be associated with resource.
 *
 *	Mark all PCI regions associated with PCI device @pdev as
 *	being reserved by owner @res_name.  Do not access any
 *	address inside the PCI regions unless this call returns
 *	successfully.
 *
 *	Returns 0 on success, or %EBUSY on error.  A warning
 *	message is also printed on failure.
 */
int pci_request_regions(struct pci_dev *pdev, const char *res_name)
{
	return pci_request_selected_regions(pdev, ((1 << 6) - 1), res_name);
}
EXPORT_SYMBOL(pci_request_regions);

/**
 *	pci_request_regions_exclusive - Reserved PCI I/O and memory resources
 *	@pdev: PCI device whose resources are to be reserved
 *	@res_name: Name to be associated with resource.
 *
 *	Mark all PCI regions associated with PCI device @pdev as
 *	being reserved by owner @res_name.  Do not access any
 *	address inside the PCI regions unless this call returns
 *	successfully.
 *
 *	pci_request_regions_exclusive() will mark the region so that
 *	/dev/mem and the sysfs MMIO access will not be allowed.
 *
 *	Returns 0 on success, or %EBUSY on error.  A warning
 *	message is also printed on failure.
 */
int pci_request_regions_exclusive(struct pci_dev *pdev, const char *res_name)
{
	return pci_request_selected_regions_exclusive(pdev,
					((1 << 6) - 1), res_name);
}
EXPORT_SYMBOL(pci_request_regions_exclusive);

#ifdef PCI_IOBASE
struct io_range {
	struct list_head list;
	phys_addr_t start;
	resource_size_t size;
};

static LIST_HEAD(io_range_list);
static DEFINE_SPINLOCK(io_range_lock);
#endif

/*
 * Record the PCI IO range (expressed as CPU physical address + size).
 * Return a negative value if an error has occured, zero otherwise
 */
int __weak pci_register_io_range(phys_addr_t addr, resource_size_t size)
{
	int err = 0;

#ifdef PCI_IOBASE
	struct io_range *range;
	resource_size_t allocated_size = 0;

	/* check if the range hasn't been previously recorded */
	spin_lock(&io_range_lock);
	list_for_each_entry(range, &io_range_list, list) {
		if (addr >= range->start && addr + size <= range->start + size) {
			/* range already registered, bail out */
			goto end_register;
		}
		allocated_size += range->size;
	}

	/* range not registed yet, check for available space */
	if (allocated_size + size - 1 > IO_SPACE_LIMIT) {
		/* if it's too big check if 64K space can be reserved */
		if (allocated_size + SZ_64K - 1 > IO_SPACE_LIMIT) {
			err = -E2BIG;
			goto end_register;
		}

		size = SZ_64K;
		pr_warn("Requested IO range too big, new size set to 64K\n");
	}

	/* add the range to the list */
	range = kzalloc(sizeof(*range), GFP_ATOMIC);
	if (!range) {
		err = -ENOMEM;
		goto end_register;
	}

	range->start = addr;
	range->size = size;

	list_add_tail(&range->list, &io_range_list);

end_register:
	spin_unlock(&io_range_lock);
#endif

	return err;
}

phys_addr_t pci_pio_to_address(unsigned long pio)
{
	phys_addr_t address = (phys_addr_t)OF_BAD_ADDR;

#ifdef PCI_IOBASE
	struct io_range *range;
	resource_size_t allocated_size = 0;

	if (pio > IO_SPACE_LIMIT)
		return address;

	spin_lock(&io_range_lock);
	list_for_each_entry(range, &io_range_list, list) {
		if (pio >= allocated_size && pio < allocated_size + range->size) {
			address = range->start + pio - allocated_size;
			break;
		}
		allocated_size += range->size;
	}
	spin_unlock(&io_range_lock);
#endif

	return address;
}

unsigned long __weak pci_address_to_pio(phys_addr_t address)
{
#ifdef PCI_IOBASE
	struct io_range *res;
	resource_size_t offset = 0;
	unsigned long addr = -1;

	spin_lock(&io_range_lock);
	list_for_each_entry(res, &io_range_list, list) {
		if (address >= res->start && address < res->start + res->size) {
			addr = address - res->start + offset;
			break;
		}
		offset += res->size;
	}
	spin_unlock(&io_range_lock);

	return addr;
#else
	if (address > IO_SPACE_LIMIT)
		return (unsigned long)-1;

	return (unsigned long) address;
#endif
}

/**
 *	pci_remap_iospace - Remap the memory mapped I/O space
 *	@res: Resource describing the I/O space
 *	@phys_addr: physical address of range to be mapped
 *
 *	Remap the memory mapped I/O space described by the @res
 *	and the CPU physical address @phys_addr into virtual address space.
 *	Only architectures that have memory mapped IO functions defined
 *	(and the PCI_IOBASE value defined) should call this function.
 */
int pci_remap_iospace(const struct resource *res, phys_addr_t phys_addr)
{
#if defined(PCI_IOBASE) && defined(CONFIG_MMU)
	unsigned long vaddr = (unsigned long)PCI_IOBASE + res->start;

	if (!(res->flags & IORESOURCE_IO))
		return -EINVAL;

	if (res->end > IO_SPACE_LIMIT)
		return -EINVAL;

	return ioremap_page_range(vaddr, vaddr + resource_size(res), phys_addr,
				  pgprot_device(PAGE_KERNEL));
#else
	/* this architecture does not have memory mapped I/O space,
	   so this function should never be called */
	WARN_ONCE(1, "This architecture does not support memory mapped I/O\n");
	return -ENODEV;
#endif
}
EXPORT_SYMBOL(pci_remap_iospace);

/**
 *	pci_unmap_iospace - Unmap the memory mapped I/O space
 *	@res: resource to be unmapped
 *
 *	Unmap the CPU virtual address @res from virtual address space.
 *	Only architectures that have memory mapped IO functions defined
 *	(and the PCI_IOBASE value defined) should call this function.
 */
void pci_unmap_iospace(struct resource *res)
{
#if defined(PCI_IOBASE) && defined(CONFIG_MMU)
	unsigned long vaddr = (unsigned long)PCI_IOBASE + res->start;

	unmap_kernel_range(vaddr, resource_size(res));
#endif
}
EXPORT_SYMBOL(pci_unmap_iospace);

/**
 * devm_pci_remap_cfgspace - Managed pci_remap_cfgspace()
 * @dev: Generic device to remap IO address for
 * @offset: Resource address to map
 * @size: Size of map
 *
 * Managed pci_remap_cfgspace().  Map is automatically unmapped on driver
 * detach.
 */
void __iomem *devm_pci_remap_cfgspace(struct device *dev,
				      resource_size_t offset,
				      resource_size_t size)
{
	void __iomem **ptr, *addr;

	ptr = devres_alloc(devm_ioremap_release, sizeof(*ptr), GFP_KERNEL);
	if (!ptr)
		return NULL;

	addr = pci_remap_cfgspace(offset, size);
	if (addr) {
		*ptr = addr;
		devres_add(dev, ptr);
	} else
		devres_free(ptr);

	return addr;
}
EXPORT_SYMBOL(devm_pci_remap_cfgspace);

/**
 * devm_pci_remap_cfg_resource - check, request region and ioremap cfg resource
 * @dev: generic device to handle the resource for
 * @res: configuration space resource to be handled
 *
 * Checks that a resource is a valid memory region, requests the memory
 * region and ioremaps with pci_remap_cfgspace() API that ensures the
 * proper PCI configuration space memory attributes are guaranteed.
 *
 * All operations are managed and will be undone on driver detach.
 *
 * Returns a pointer to the remapped memory or an ERR_PTR() encoded error code
 * on failure. Usage example:
 *
 *	res = platform_get_resource(pdev, IORESOURCE_MEM, 0);
 *	base = devm_pci_remap_cfg_resource(&pdev->dev, res);
 *	if (IS_ERR(base))
 *		return PTR_ERR(base);
 */
void __iomem *devm_pci_remap_cfg_resource(struct device *dev,
					  struct resource *res)
{
	resource_size_t size;
	const char *name;
	void __iomem *dest_ptr;

	BUG_ON(!dev);

	if (!res || resource_type(res) != IORESOURCE_MEM) {
		dev_err(dev, "invalid resource\n");
		return IOMEM_ERR_PTR(-EINVAL);
	}

	size = resource_size(res);
	name = res->name ?: dev_name(dev);

	if (!devm_request_mem_region(dev, res->start, size, name)) {
		dev_err(dev, "can't request region for resource %pR\n", res);
		return IOMEM_ERR_PTR(-EBUSY);
	}

	dest_ptr = devm_pci_remap_cfgspace(dev, res->start, size);
	if (!dest_ptr) {
		dev_err(dev, "ioremap failed for resource %pR\n", res);
		devm_release_mem_region(dev, res->start, size);
		dest_ptr = IOMEM_ERR_PTR(-ENOMEM);
	}

	return dest_ptr;
}
EXPORT_SYMBOL(devm_pci_remap_cfg_resource);

static void __pci_set_master(struct pci_dev *dev, bool enable)
{
	u16 old_cmd, cmd;

	pci_read_config_word(dev, PCI_COMMAND, &old_cmd);
	if (enable)
		cmd = old_cmd | PCI_COMMAND_MASTER;
	else
		cmd = old_cmd & ~PCI_COMMAND_MASTER;
	if (cmd != old_cmd) {
		dev_dbg(&dev->dev, "%s bus mastering\n",
			enable ? "enabling" : "disabling");
		pci_write_config_word(dev, PCI_COMMAND, cmd);
	}
	dev->is_busmaster = enable;
}

/**
 * pcibios_setup - process "pci=" kernel boot arguments
 * @str: string used to pass in "pci=" kernel boot arguments
 *
 * Process kernel boot arguments.  This is the default implementation.
 * Architecture specific implementations can override this as necessary.
 */
char * __weak __init pcibios_setup(char *str)
{
	return str;
}

/**
 * pcibios_set_master - enable PCI bus-mastering for device dev
 * @dev: the PCI device to enable
 *
 * Enables PCI bus-mastering for the device.  This is the default
 * implementation.  Architecture specific implementations can override
 * this if necessary.
 */
void __weak pcibios_set_master(struct pci_dev *dev)
{
	u8 lat;

	/* The latency timer doesn't apply to PCIe (either Type 0 or Type 1) */
	if (pci_is_pcie(dev))
		return;

	pci_read_config_byte(dev, PCI_LATENCY_TIMER, &lat);
	if (lat < 16)
		lat = (64 <= pcibios_max_latency) ? 64 : pcibios_max_latency;
	else if (lat > pcibios_max_latency)
		lat = pcibios_max_latency;
	else
		return;

	pci_write_config_byte(dev, PCI_LATENCY_TIMER, lat);
}

/**
 * pci_set_master - enables bus-mastering for device dev
 * @dev: the PCI device to enable
 *
 * Enables bus-mastering on the device and calls pcibios_set_master()
 * to do the needed arch specific settings.
 */
void pci_set_master(struct pci_dev *dev)
{
	__pci_set_master(dev, true);
	pcibios_set_master(dev);
}
EXPORT_SYMBOL(pci_set_master);

/**
 * pci_clear_master - disables bus-mastering for device dev
 * @dev: the PCI device to disable
 */
void pci_clear_master(struct pci_dev *dev)
{
	__pci_set_master(dev, false);
}
EXPORT_SYMBOL(pci_clear_master);

/**
 * pci_set_cacheline_size - ensure the CACHE_LINE_SIZE register is programmed
 * @dev: the PCI device for which MWI is to be enabled
 *
 * Helper function for pci_set_mwi.
 * Originally copied from drivers/net/acenic.c.
 * Copyright 1998-2001 by Jes Sorensen, <jes@trained-monkey.org>.
 *
 * RETURNS: An appropriate -ERRNO error value on error, or zero for success.
 */
int pci_set_cacheline_size(struct pci_dev *dev)
{
	u8 cacheline_size;

	if (!pci_cache_line_size)
		return -EINVAL;

	/* Validate current setting: the PCI_CACHE_LINE_SIZE must be
	   equal to or multiple of the right value. */
	pci_read_config_byte(dev, PCI_CACHE_LINE_SIZE, &cacheline_size);
	if (cacheline_size >= pci_cache_line_size &&
	    (cacheline_size % pci_cache_line_size) == 0)
		return 0;

	/* Write the correct value. */
	pci_write_config_byte(dev, PCI_CACHE_LINE_SIZE, pci_cache_line_size);
	/* Read it back. */
	pci_read_config_byte(dev, PCI_CACHE_LINE_SIZE, &cacheline_size);
	if (cacheline_size == pci_cache_line_size)
		return 0;

	dev_printk(KERN_DEBUG, &dev->dev, "cache line size of %d is not supported\n",
		   pci_cache_line_size << 2);

	return -EINVAL;
}
EXPORT_SYMBOL_GPL(pci_set_cacheline_size);

/**
 * pci_set_mwi - enables memory-write-invalidate PCI transaction
 * @dev: the PCI device for which MWI is enabled
 *
 * Enables the Memory-Write-Invalidate transaction in %PCI_COMMAND.
 *
 * RETURNS: An appropriate -ERRNO error value on error, or zero for success.
 */
int pci_set_mwi(struct pci_dev *dev)
{
#ifdef PCI_DISABLE_MWI
	return 0;
#else
	int rc;
	u16 cmd;

	rc = pci_set_cacheline_size(dev);
	if (rc)
		return rc;

	pci_read_config_word(dev, PCI_COMMAND, &cmd);
	if (!(cmd & PCI_COMMAND_INVALIDATE)) {
		dev_dbg(&dev->dev, "enabling Mem-Wr-Inval\n");
		cmd |= PCI_COMMAND_INVALIDATE;
		pci_write_config_word(dev, PCI_COMMAND, cmd);
	}
	return 0;
#endif
}
EXPORT_SYMBOL(pci_set_mwi);

/**
 * pci_try_set_mwi - enables memory-write-invalidate PCI transaction
 * @dev: the PCI device for which MWI is enabled
 *
 * Enables the Memory-Write-Invalidate transaction in %PCI_COMMAND.
 * Callers are not required to check the return value.
 *
 * RETURNS: An appropriate -ERRNO error value on error, or zero for success.
 */
int pci_try_set_mwi(struct pci_dev *dev)
{
#ifdef PCI_DISABLE_MWI
	return 0;
#else
	return pci_set_mwi(dev);
#endif
}
EXPORT_SYMBOL(pci_try_set_mwi);

/**
 * pci_clear_mwi - disables Memory-Write-Invalidate for device dev
 * @dev: the PCI device to disable
 *
 * Disables PCI Memory-Write-Invalidate transaction on the device
 */
void pci_clear_mwi(struct pci_dev *dev)
{
#ifndef PCI_DISABLE_MWI
	u16 cmd;

	pci_read_config_word(dev, PCI_COMMAND, &cmd);
	if (cmd & PCI_COMMAND_INVALIDATE) {
		cmd &= ~PCI_COMMAND_INVALIDATE;
		pci_write_config_word(dev, PCI_COMMAND, cmd);
	}
#endif
}
EXPORT_SYMBOL(pci_clear_mwi);

/**
 * pci_intx - enables/disables PCI INTx for device dev
 * @pdev: the PCI device to operate on
 * @enable: boolean: whether to enable or disable PCI INTx
 *
 * Enables/disables PCI INTx for device dev
 */
void pci_intx(struct pci_dev *pdev, int enable)
{
	u16 pci_command, new;

	pci_read_config_word(pdev, PCI_COMMAND, &pci_command);

	if (enable)
		new = pci_command & ~PCI_COMMAND_INTX_DISABLE;
	else
		new = pci_command | PCI_COMMAND_INTX_DISABLE;

	if (new != pci_command) {
		struct pci_devres *dr;

		pci_write_config_word(pdev, PCI_COMMAND, new);

		dr = find_pci_dr(pdev);
		if (dr && !dr->restore_intx) {
			dr->restore_intx = 1;
			dr->orig_intx = !enable;
		}
	}
}
EXPORT_SYMBOL_GPL(pci_intx);

static bool pci_check_and_set_intx_mask(struct pci_dev *dev, bool mask)
{
	struct pci_bus *bus = dev->bus;
	bool mask_updated = true;
	u32 cmd_status_dword;
	u16 origcmd, newcmd;
	unsigned long flags;
	bool irq_pending;

	/*
	 * We do a single dword read to retrieve both command and status.
	 * Document assumptions that make this possible.
	 */
	BUILD_BUG_ON(PCI_COMMAND % 4);
	BUILD_BUG_ON(PCI_COMMAND + 2 != PCI_STATUS);

	raw_spin_lock_irqsave(&pci_lock, flags);

	bus->ops->read(bus, dev->devfn, PCI_COMMAND, 4, &cmd_status_dword);

	irq_pending = (cmd_status_dword >> 16) & PCI_STATUS_INTERRUPT;

	/*
	 * Check interrupt status register to see whether our device
	 * triggered the interrupt (when masking) or the next IRQ is
	 * already pending (when unmasking).
	 */
	if (mask != irq_pending) {
		mask_updated = false;
		goto done;
	}

	origcmd = cmd_status_dword;
	newcmd = origcmd & ~PCI_COMMAND_INTX_DISABLE;
	if (mask)
		newcmd |= PCI_COMMAND_INTX_DISABLE;
	if (newcmd != origcmd)
		bus->ops->write(bus, dev->devfn, PCI_COMMAND, 2, newcmd);

done:
	raw_spin_unlock_irqrestore(&pci_lock, flags);

	return mask_updated;
}

/**
 * pci_check_and_mask_intx - mask INTx on pending interrupt
 * @dev: the PCI device to operate on
 *
 * Check if the device dev has its INTx line asserted, mask it and
 * return true in that case. False is returned if no interrupt was
 * pending.
 */
bool pci_check_and_mask_intx(struct pci_dev *dev)
{
	return pci_check_and_set_intx_mask(dev, true);
}
EXPORT_SYMBOL_GPL(pci_check_and_mask_intx);

/**
 * pci_check_and_unmask_intx - unmask INTx if no interrupt is pending
 * @dev: the PCI device to operate on
 *
 * Check if the device dev has its INTx line asserted, unmask it if not
 * and return true. False is returned and the mask remains active if
 * there was still an interrupt pending.
 */
bool pci_check_and_unmask_intx(struct pci_dev *dev)
{
	return pci_check_and_set_intx_mask(dev, false);
}
EXPORT_SYMBOL_GPL(pci_check_and_unmask_intx);

/**
 * pci_wait_for_pending_transaction - waits for pending transaction
 * @dev: the PCI device to operate on
 *
 * Return 0 if transaction is pending 1 otherwise.
 */
int pci_wait_for_pending_transaction(struct pci_dev *dev)
{
	if (!pci_is_pcie(dev))
		return 1;

	return pci_wait_for_pending(dev, pci_pcie_cap(dev) + PCI_EXP_DEVSTA,
				    PCI_EXP_DEVSTA_TRPND);
}
EXPORT_SYMBOL(pci_wait_for_pending_transaction);

static void pci_flr_wait(struct pci_dev *dev)
{
	int delay = 1, timeout = 60000;
	u32 id;

	/*
	 * Per PCIe r3.1, sec 6.6.2, a device must complete an FLR within
	 * 100ms, but may silently discard requests while the FLR is in
	 * progress.  Wait 100ms before trying to access the device.
	 */
	msleep(100);

	/*
	 * After 100ms, the device should not silently discard config
	 * requests, but it may still indicate that it needs more time by
	 * responding to them with CRS completions.  The Root Port will
	 * generally synthesize ~0 data to complete the read (except when
	 * CRS SV is enabled and the read was for the Vendor ID; in that
	 * case it synthesizes 0x0001 data).
	 *
	 * Wait for the device to return a non-CRS completion.  Read the
	 * Command register instead of Vendor ID so we don't have to
	 * contend with the CRS SV value.
	 */
	pci_read_config_dword(dev, PCI_COMMAND, &id);
	while (id == ~0) {
		if (delay > timeout) {
			dev_warn(&dev->dev, "not ready %dms after FLR; giving up\n",
				 100 + delay - 1);
			return;
		}

		if (delay > 1000)
			dev_info(&dev->dev, "not ready %dms after FLR; waiting\n",
				 100 + delay - 1);

		msleep(delay);
		delay *= 2;
		pci_read_config_dword(dev, PCI_COMMAND, &id);
	}

	if (delay > 1000)
		dev_info(&dev->dev, "ready %dms after FLR\n", 100 + delay - 1);
}

/**
 * pcie_has_flr - check if a device supports function level resets
 * @dev:	device to check
 *
 * Returns true if the device advertises support for PCIe function level
 * resets.
 */
static bool pcie_has_flr(struct pci_dev *dev)
{
	u32 cap;

	if (dev->dev_flags & PCI_DEV_FLAGS_NO_FLR_RESET)
		return false;

	pcie_capability_read_dword(dev, PCI_EXP_DEVCAP, &cap);
	return cap & PCI_EXP_DEVCAP_FLR;
}

/**
 * pcie_flr - initiate a PCIe function level reset
 * @dev:	device to reset
 *
 * Initiate a function level reset on @dev.  The caller should ensure the
 * device supports FLR before calling this function, e.g. by using the
 * pcie_has_flr() helper.
 */
void pcie_flr(struct pci_dev *dev)
{
	if (!pci_wait_for_pending_transaction(dev))
		dev_err(&dev->dev, "timed out waiting for pending transaction; performing function level reset anyway\n");

	pcie_capability_set_word(dev, PCI_EXP_DEVCTL, PCI_EXP_DEVCTL_BCR_FLR);
	pci_flr_wait(dev);
}
EXPORT_SYMBOL_GPL(pcie_flr);

static int pci_af_flr(struct pci_dev *dev, int probe)
{
	int pos;
	u8 cap;

	pos = pci_find_capability(dev, PCI_CAP_ID_AF);
	if (!pos)
		return -ENOTTY;

	if (dev->dev_flags & PCI_DEV_FLAGS_NO_FLR_RESET)
		return -ENOTTY;

	pci_read_config_byte(dev, pos + PCI_AF_CAP, &cap);
	if (!(cap & PCI_AF_CAP_TP) || !(cap & PCI_AF_CAP_FLR))
		return -ENOTTY;

	if (probe)
		return 0;

	/*
	 * Wait for Transaction Pending bit to clear.  A word-aligned test
	 * is used, so we use the conrol offset rather than status and shift
	 * the test bit to match.
	 */
	if (!pci_wait_for_pending(dev, pos + PCI_AF_CTRL,
				 PCI_AF_STATUS_TP << 8))
		dev_err(&dev->dev, "timed out waiting for pending transaction; performing AF function level reset anyway\n");

	pci_write_config_byte(dev, pos + PCI_AF_CTRL, PCI_AF_CTRL_FLR);
	pci_flr_wait(dev);
	return 0;
}

/**
 * pci_pm_reset - Put device into PCI_D3 and back into PCI_D0.
 * @dev: Device to reset.
 * @probe: If set, only check if the device can be reset this way.
 *
 * If @dev supports native PCI PM and its PCI_PM_CTRL_NO_SOFT_RESET flag is
 * unset, it will be reinitialized internally when going from PCI_D3hot to
 * PCI_D0.  If that's the case and the device is not in a low-power state
 * already, force it into PCI_D3hot and back to PCI_D0, causing it to be reset.
 *
 * NOTE: This causes the caller to sleep for twice the device power transition
 * cooldown period, which for the D0->D3hot and D3hot->D0 transitions is 10 ms
 * by default (i.e. unless the @dev's d3_delay field has a different value).
 * Moreover, only devices in D0 can be reset by this function.
 */
static int pci_pm_reset(struct pci_dev *dev, int probe)
{
	u16 csr;

	if (!dev->pm_cap || dev->dev_flags & PCI_DEV_FLAGS_NO_PM_RESET)
		return -ENOTTY;

	pci_read_config_word(dev, dev->pm_cap + PCI_PM_CTRL, &csr);
	if (csr & PCI_PM_CTRL_NO_SOFT_RESET)
		return -ENOTTY;

	if (probe)
		return 0;

	if (dev->current_state != PCI_D0)
		return -EINVAL;

	csr &= ~PCI_PM_CTRL_STATE_MASK;
	csr |= PCI_D3hot;
	pci_write_config_word(dev, dev->pm_cap + PCI_PM_CTRL, csr);
	pci_dev_d3_sleep(dev);

	csr &= ~PCI_PM_CTRL_STATE_MASK;
	csr |= PCI_D0;
	pci_write_config_word(dev, dev->pm_cap + PCI_PM_CTRL, csr);
	pci_dev_d3_sleep(dev);

	return 0;
}

void pci_reset_secondary_bus(struct pci_dev *dev)
{
	u16 ctrl;

	pci_read_config_word(dev, PCI_BRIDGE_CONTROL, &ctrl);
	ctrl |= PCI_BRIDGE_CTL_BUS_RESET;
	pci_write_config_word(dev, PCI_BRIDGE_CONTROL, ctrl);
	/*
	 * PCI spec v3.0 7.6.4.2 requires minimum Trst of 1ms.  Double
	 * this to 2ms to ensure that we meet the minimum requirement.
	 */
	msleep(2);

	ctrl &= ~PCI_BRIDGE_CTL_BUS_RESET;
	pci_write_config_word(dev, PCI_BRIDGE_CONTROL, ctrl);

	/*
	 * Trhfa for conventional PCI is 2^25 clock cycles.
	 * Assuming a minimum 33MHz clock this results in a 1s
	 * delay before we can consider subordinate devices to
	 * be re-initialized.  PCIe has some ways to shorten this,
	 * but we don't make use of them yet.
	 */
	ssleep(1);
}

void __weak pcibios_reset_secondary_bus(struct pci_dev *dev)
{
	pci_reset_secondary_bus(dev);
}

/**
 * pci_reset_bridge_secondary_bus - Reset the secondary bus on a PCI bridge.
 * @dev: Bridge device
 *
 * Use the bridge control register to assert reset on the secondary bus.
 * Devices on the secondary bus are left in power-on state.
 */
void pci_reset_bridge_secondary_bus(struct pci_dev *dev)
{
	pcibios_reset_secondary_bus(dev);
}
EXPORT_SYMBOL_GPL(pci_reset_bridge_secondary_bus);

static int pci_parent_bus_reset(struct pci_dev *dev, int probe)
{
	struct pci_dev *pdev;

	if (pci_is_root_bus(dev->bus) || dev->subordinate ||
	    !dev->bus->self || dev->dev_flags & PCI_DEV_FLAGS_NO_BUS_RESET)
		return -ENOTTY;

	list_for_each_entry(pdev, &dev->bus->devices, bus_list)
		if (pdev != dev)
			return -ENOTTY;

	if (probe)
		return 0;

	pci_reset_bridge_secondary_bus(dev->bus->self);

	return 0;
}

static int pci_reset_hotplug_slot(struct hotplug_slot *hotplug, int probe)
{
	int rc = -ENOTTY;

	if (!hotplug || !try_module_get(hotplug->ops->owner))
		return rc;

	if (hotplug->ops->reset_slot)
		rc = hotplug->ops->reset_slot(hotplug, probe);

	module_put(hotplug->ops->owner);

	return rc;
}

static int pci_dev_reset_slot_function(struct pci_dev *dev, int probe)
{
	struct pci_dev *pdev;

	if (dev->subordinate || !dev->slot ||
	    dev->dev_flags & PCI_DEV_FLAGS_NO_BUS_RESET)
		return -ENOTTY;

	list_for_each_entry(pdev, &dev->bus->devices, bus_list)
		if (pdev != dev && pdev->slot == dev->slot)
			return -ENOTTY;

	return pci_reset_hotplug_slot(dev->slot->hotplug, probe);
}

static void pci_dev_lock(struct pci_dev *dev)
{
	pci_cfg_access_lock(dev);
	/* block PM suspend, driver probe, etc. */
	device_lock(&dev->dev);
}

/* Return 1 on successful lock, 0 on contention */
static int pci_dev_trylock(struct pci_dev *dev)
{
	if (pci_cfg_access_trylock(dev)) {
		if (device_trylock(&dev->dev))
			return 1;
		pci_cfg_access_unlock(dev);
	}

	return 0;
}

static void pci_dev_unlock(struct pci_dev *dev)
{
	device_unlock(&dev->dev);
	pci_cfg_access_unlock(dev);
}

static void pci_dev_save_and_disable(struct pci_dev *dev)
{
	const struct pci_error_handlers *err_handler =
			dev->driver ? dev->driver->err_handler : NULL;

	/*
	 * dev->driver->err_handler->reset_prepare() is protected against
	 * races with ->remove() by the device lock, which must be held by
	 * the caller.
	 */
	if (err_handler && err_handler->reset_prepare)
		err_handler->reset_prepare(dev);

	/*
	 * Wake-up device prior to save.  PM registers default to D0 after
	 * reset and a simple register restore doesn't reliably return
	 * to a non-D0 state anyway.
	 */
	pci_set_power_state(dev, PCI_D0);

	pci_save_state(dev);
	/*
	 * Disable the device by clearing the Command register, except for
	 * INTx-disable which is set.  This not only disables MMIO and I/O port
	 * BARs, but also prevents the device from being Bus Master, preventing
	 * DMA from the device including MSI/MSI-X interrupts.  For PCI 2.3
	 * compliant devices, INTx-disable prevents legacy interrupts.
	 */
	pci_write_config_word(dev, PCI_COMMAND, PCI_COMMAND_INTX_DISABLE);
}

static void pci_dev_restore(struct pci_dev *dev)
{
	const struct pci_error_handlers *err_handler =
			dev->driver ? dev->driver->err_handler : NULL;

	pci_restore_state(dev);

	/*
	 * dev->driver->err_handler->reset_done() is protected against
	 * races with ->remove() by the device lock, which must be held by
	 * the caller.
	 */
	if (err_handler && err_handler->reset_done)
		err_handler->reset_done(dev);
}

/**
 * __pci_reset_function - reset a PCI device function
 * @dev: PCI device to reset
 *
 * Some devices allow an individual function to be reset without affecting
 * other functions in the same device.  The PCI device must be responsive
 * to PCI config space in order to use this function.
 *
 * The device function is presumed to be unused when this function is called.
 * Resetting the device will make the contents of PCI configuration space
 * random, so any caller of this must be prepared to reinitialise the
 * device including MSI, bus mastering, BARs, decoding IO and memory spaces,
 * etc.
 *
 * Returns 0 if the device function was successfully reset or negative if the
 * device doesn't support resetting a single function.
 */
int __pci_reset_function(struct pci_dev *dev)
{
	int ret;

	pci_dev_lock(dev);
	ret = __pci_reset_function_locked(dev);
	pci_dev_unlock(dev);

	return ret;
}
EXPORT_SYMBOL_GPL(__pci_reset_function);

/**
 * __pci_reset_function_locked - reset a PCI device function while holding
 * the @dev mutex lock.
 * @dev: PCI device to reset
 *
 * Some devices allow an individual function to be reset without affecting
 * other functions in the same device.  The PCI device must be responsive
 * to PCI config space in order to use this function.
 *
 * The device function is presumed to be unused and the caller is holding
 * the device mutex lock when this function is called.
 * Resetting the device will make the contents of PCI configuration space
 * random, so any caller of this must be prepared to reinitialise the
 * device including MSI, bus mastering, BARs, decoding IO and memory spaces,
 * etc.
 *
 * Returns 0 if the device function was successfully reset or negative if the
 * device doesn't support resetting a single function.
 */
int __pci_reset_function_locked(struct pci_dev *dev)
{
	int rc;

	might_sleep();

	rc = pci_dev_specific_reset(dev, 0);
	if (rc != -ENOTTY)
		return rc;
	if (pcie_has_flr(dev)) {
		pcie_flr(dev);
		return 0;
	}
	rc = pci_af_flr(dev, 0);
	if (rc != -ENOTTY)
		return rc;
	rc = pci_pm_reset(dev, 0);
	if (rc != -ENOTTY)
		return rc;
	rc = pci_dev_reset_slot_function(dev, 0);
	if (rc != -ENOTTY)
		return rc;
	return pci_parent_bus_reset(dev, 0);
}
EXPORT_SYMBOL_GPL(__pci_reset_function_locked);

/**
 * pci_probe_reset_function - check whether the device can be safely reset
 * @dev: PCI device to reset
 *
 * Some devices allow an individual function to be reset without affecting
 * other functions in the same device.  The PCI device must be responsive
 * to PCI config space in order to use this function.
 *
 * Returns 0 if the device function can be reset or negative if the
 * device doesn't support resetting a single function.
 */
int pci_probe_reset_function(struct pci_dev *dev)
{
	int rc;

	might_sleep();

	rc = pci_dev_specific_reset(dev, 1);
	if (rc != -ENOTTY)
		return rc;
	if (pcie_has_flr(dev))
		return 0;
	rc = pci_af_flr(dev, 1);
	if (rc != -ENOTTY)
		return rc;
	rc = pci_pm_reset(dev, 1);
	if (rc != -ENOTTY)
		return rc;
	rc = pci_dev_reset_slot_function(dev, 1);
	if (rc != -ENOTTY)
		return rc;

	return pci_parent_bus_reset(dev, 1);
}

/**
 * pci_reset_function - quiesce and reset a PCI device function
 * @dev: PCI device to reset
 *
 * Some devices allow an individual function to be reset without affecting
 * other functions in the same device.  The PCI device must be responsive
 * to PCI config space in order to use this function.
 *
 * This function does not just reset the PCI portion of a device, but
 * clears all the state associated with the device.  This function differs
 * from __pci_reset_function in that it saves and restores device state
 * over the reset.
 *
 * Returns 0 if the device function was successfully reset or negative if the
 * device doesn't support resetting a single function.
 */
int pci_reset_function(struct pci_dev *dev)
{
	int rc;

	rc = pci_probe_reset_function(dev);
	if (rc)
		return rc;

	pci_dev_lock(dev);
	pci_dev_save_and_disable(dev);

	rc = __pci_reset_function_locked(dev);

	pci_dev_restore(dev);
	pci_dev_unlock(dev);

	return rc;
}
EXPORT_SYMBOL_GPL(pci_reset_function);

/**
 * pci_reset_function_locked - quiesce and reset a PCI device function
 * @dev: PCI device to reset
 *
 * Some devices allow an individual function to be reset without affecting
 * other functions in the same device.  The PCI device must be responsive
 * to PCI config space in order to use this function.
 *
 * This function does not just reset the PCI portion of a device, but
 * clears all the state associated with the device.  This function differs
 * from __pci_reset_function() in that it saves and restores device state
 * over the reset.  It also differs from pci_reset_function() in that it
 * requires the PCI device lock to be held.
 *
 * Returns 0 if the device function was successfully reset or negative if the
 * device doesn't support resetting a single function.
 */
int pci_reset_function_locked(struct pci_dev *dev)
{
	int rc;

	rc = pci_probe_reset_function(dev);
	if (rc)
		return rc;

	pci_dev_save_and_disable(dev);

	rc = __pci_reset_function_locked(dev);

	pci_dev_restore(dev);

	return rc;
}
EXPORT_SYMBOL_GPL(pci_reset_function_locked);

/**
 * pci_try_reset_function - quiesce and reset a PCI device function
 * @dev: PCI device to reset
 *
 * Same as above, except return -EAGAIN if unable to lock device.
 */
int pci_try_reset_function(struct pci_dev *dev)
{
	int rc;

	rc = pci_probe_reset_function(dev);
	if (rc)
		return rc;

	if (!pci_dev_trylock(dev))
		return -EAGAIN;

	pci_dev_save_and_disable(dev);
	rc = __pci_reset_function_locked(dev);
	pci_dev_unlock(dev);

	pci_dev_restore(dev);
	return rc;
}
EXPORT_SYMBOL_GPL(pci_try_reset_function);

/* Do any devices on or below this bus prevent a bus reset? */
static bool pci_bus_resetable(struct pci_bus *bus)
{
	struct pci_dev *dev;

	list_for_each_entry(dev, &bus->devices, bus_list) {
		if (dev->dev_flags & PCI_DEV_FLAGS_NO_BUS_RESET ||
		    (dev->subordinate && !pci_bus_resetable(dev->subordinate)))
			return false;
	}

	return true;
}

/* Lock devices from the top of the tree down */
static void pci_bus_lock(struct pci_bus *bus)
{
	struct pci_dev *dev;

	list_for_each_entry(dev, &bus->devices, bus_list) {
		pci_dev_lock(dev);
		if (dev->subordinate)
			pci_bus_lock(dev->subordinate);
	}
}

/* Unlock devices from the bottom of the tree up */
static void pci_bus_unlock(struct pci_bus *bus)
{
	struct pci_dev *dev;

	list_for_each_entry(dev, &bus->devices, bus_list) {
		if (dev->subordinate)
			pci_bus_unlock(dev->subordinate);
		pci_dev_unlock(dev);
	}
}

/* Return 1 on successful lock, 0 on contention */
static int pci_bus_trylock(struct pci_bus *bus)
{
	struct pci_dev *dev;

	list_for_each_entry(dev, &bus->devices, bus_list) {
		if (!pci_dev_trylock(dev))
			goto unlock;
		if (dev->subordinate) {
			if (!pci_bus_trylock(dev->subordinate)) {
				pci_dev_unlock(dev);
				goto unlock;
			}
		}
	}
	return 1;

unlock:
	list_for_each_entry_continue_reverse(dev, &bus->devices, bus_list) {
		if (dev->subordinate)
			pci_bus_unlock(dev->subordinate);
		pci_dev_unlock(dev);
	}
	return 0;
}

/* Do any devices on or below this slot prevent a bus reset? */
static bool pci_slot_resetable(struct pci_slot *slot)
{
	struct pci_dev *dev;

	list_for_each_entry(dev, &slot->bus->devices, bus_list) {
		if (!dev->slot || dev->slot != slot)
			continue;
		if (dev->dev_flags & PCI_DEV_FLAGS_NO_BUS_RESET ||
		    (dev->subordinate && !pci_bus_resetable(dev->subordinate)))
			return false;
	}

	return true;
}

/* Lock devices from the top of the tree down */
static void pci_slot_lock(struct pci_slot *slot)
{
	struct pci_dev *dev;

	list_for_each_entry(dev, &slot->bus->devices, bus_list) {
		if (!dev->slot || dev->slot != slot)
			continue;
		pci_dev_lock(dev);
		if (dev->subordinate)
			pci_bus_lock(dev->subordinate);
	}
}

/* Unlock devices from the bottom of the tree up */
static void pci_slot_unlock(struct pci_slot *slot)
{
	struct pci_dev *dev;

	list_for_each_entry(dev, &slot->bus->devices, bus_list) {
		if (!dev->slot || dev->slot != slot)
			continue;
		if (dev->subordinate)
			pci_bus_unlock(dev->subordinate);
		pci_dev_unlock(dev);
	}
}

/* Return 1 on successful lock, 0 on contention */
static int pci_slot_trylock(struct pci_slot *slot)
{
	struct pci_dev *dev;

	list_for_each_entry(dev, &slot->bus->devices, bus_list) {
		if (!dev->slot || dev->slot != slot)
			continue;
		if (!pci_dev_trylock(dev))
			goto unlock;
		if (dev->subordinate) {
			if (!pci_bus_trylock(dev->subordinate)) {
				pci_dev_unlock(dev);
				goto unlock;
			}
		}
	}
	return 1;

unlock:
	list_for_each_entry_continue_reverse(dev,
					     &slot->bus->devices, bus_list) {
		if (!dev->slot || dev->slot != slot)
			continue;
		if (dev->subordinate)
			pci_bus_unlock(dev->subordinate);
		pci_dev_unlock(dev);
	}
	return 0;
}

/* Save and disable devices from the top of the tree down */
static void pci_bus_save_and_disable(struct pci_bus *bus)
{
	struct pci_dev *dev;

	list_for_each_entry(dev, &bus->devices, bus_list) {
		pci_dev_lock(dev);
		pci_dev_save_and_disable(dev);
		pci_dev_unlock(dev);
		if (dev->subordinate)
			pci_bus_save_and_disable(dev->subordinate);
	}
}

/*
 * Restore devices from top of the tree down - parent bridges need to be
 * restored before we can get to subordinate devices.
 */
static void pci_bus_restore(struct pci_bus *bus)
{
	struct pci_dev *dev;

	list_for_each_entry(dev, &bus->devices, bus_list) {
		pci_dev_lock(dev);
		pci_dev_restore(dev);
		pci_dev_unlock(dev);
		if (dev->subordinate)
			pci_bus_restore(dev->subordinate);
	}
}

/* Save and disable devices from the top of the tree down */
static void pci_slot_save_and_disable(struct pci_slot *slot)
{
	struct pci_dev *dev;

	list_for_each_entry(dev, &slot->bus->devices, bus_list) {
		if (!dev->slot || dev->slot != slot)
			continue;
		pci_dev_save_and_disable(dev);
		if (dev->subordinate)
			pci_bus_save_and_disable(dev->subordinate);
	}
}

/*
 * Restore devices from top of the tree down - parent bridges need to be
 * restored before we can get to subordinate devices.
 */
static void pci_slot_restore(struct pci_slot *slot)
{
	struct pci_dev *dev;

	list_for_each_entry(dev, &slot->bus->devices, bus_list) {
		if (!dev->slot || dev->slot != slot)
			continue;
		pci_dev_restore(dev);
		if (dev->subordinate)
			pci_bus_restore(dev->subordinate);
	}
}

static int pci_slot_reset(struct pci_slot *slot, int probe)
{
	int rc;

	if (!slot || !pci_slot_resetable(slot))
		return -ENOTTY;

	if (!probe)
		pci_slot_lock(slot);

	might_sleep();

	rc = pci_reset_hotplug_slot(slot->hotplug, probe);

	if (!probe)
		pci_slot_unlock(slot);

	return rc;
}

/**
 * pci_probe_reset_slot - probe whether a PCI slot can be reset
 * @slot: PCI slot to probe
 *
 * Return 0 if slot can be reset, negative if a slot reset is not supported.
 */
int pci_probe_reset_slot(struct pci_slot *slot)
{
	return pci_slot_reset(slot, 1);
}
EXPORT_SYMBOL_GPL(pci_probe_reset_slot);

/**
 * pci_reset_slot - reset a PCI slot
 * @slot: PCI slot to reset
 *
 * A PCI bus may host multiple slots, each slot may support a reset mechanism
 * independent of other slots.  For instance, some slots may support slot power
 * control.  In the case of a 1:1 bus to slot architecture, this function may
 * wrap the bus reset to avoid spurious slot related events such as hotplug.
 * Generally a slot reset should be attempted before a bus reset.  All of the
 * function of the slot and any subordinate buses behind the slot are reset
 * through this function.  PCI config space of all devices in the slot and
 * behind the slot is saved before and restored after reset.
 *
 * Return 0 on success, non-zero on error.
 */
int pci_reset_slot(struct pci_slot *slot)
{
	int rc;

	rc = pci_slot_reset(slot, 1);
	if (rc)
		return rc;

	pci_slot_save_and_disable(slot);

	rc = pci_slot_reset(slot, 0);

	pci_slot_restore(slot);

	return rc;
}
EXPORT_SYMBOL_GPL(pci_reset_slot);

/**
 * pci_try_reset_slot - Try to reset a PCI slot
 * @slot: PCI slot to reset
 *
 * Same as above except return -EAGAIN if the slot cannot be locked
 */
int pci_try_reset_slot(struct pci_slot *slot)
{
	int rc;

	rc = pci_slot_reset(slot, 1);
	if (rc)
		return rc;

	pci_slot_save_and_disable(slot);

	if (pci_slot_trylock(slot)) {
		might_sleep();
		rc = pci_reset_hotplug_slot(slot->hotplug, 0);
		pci_slot_unlock(slot);
	} else
		rc = -EAGAIN;

	pci_slot_restore(slot);

	return rc;
}
EXPORT_SYMBOL_GPL(pci_try_reset_slot);

static int pci_bus_reset(struct pci_bus *bus, int probe)
{
	if (!bus->self || !pci_bus_resetable(bus))
		return -ENOTTY;

	if (probe)
		return 0;

	pci_bus_lock(bus);

	might_sleep();

	pci_reset_bridge_secondary_bus(bus->self);

	pci_bus_unlock(bus);

	return 0;
}

/**
 * pci_probe_reset_bus - probe whether a PCI bus can be reset
 * @bus: PCI bus to probe
 *
 * Return 0 if bus can be reset, negative if a bus reset is not supported.
 */
int pci_probe_reset_bus(struct pci_bus *bus)
{
	return pci_bus_reset(bus, 1);
}
EXPORT_SYMBOL_GPL(pci_probe_reset_bus);

/**
 * pci_reset_bus - reset a PCI bus
 * @bus: top level PCI bus to reset
 *
 * Do a bus reset on the given bus and any subordinate buses, saving
 * and restoring state of all devices.
 *
 * Return 0 on success, non-zero on error.
 */
int pci_reset_bus(struct pci_bus *bus)
{
	int rc;

	rc = pci_bus_reset(bus, 1);
	if (rc)
		return rc;

	pci_bus_save_and_disable(bus);

	rc = pci_bus_reset(bus, 0);

	pci_bus_restore(bus);

	return rc;
}
EXPORT_SYMBOL_GPL(pci_reset_bus);

/**
 * pci_try_reset_bus - Try to reset a PCI bus
 * @bus: top level PCI bus to reset
 *
 * Same as above except return -EAGAIN if the bus cannot be locked
 */
int pci_try_reset_bus(struct pci_bus *bus)
{
	int rc;

	rc = pci_bus_reset(bus, 1);
	if (rc)
		return rc;

	pci_bus_save_and_disable(bus);

	if (pci_bus_trylock(bus)) {
		might_sleep();
		pci_reset_bridge_secondary_bus(bus->self);
		pci_bus_unlock(bus);
	} else
		rc = -EAGAIN;

	pci_bus_restore(bus);

	return rc;
}
EXPORT_SYMBOL_GPL(pci_try_reset_bus);

/**
 * pcix_get_max_mmrbc - get PCI-X maximum designed memory read byte count
 * @dev: PCI device to query
 *
 * Returns mmrbc: maximum designed memory read count in bytes
 *    or appropriate error value.
 */
int pcix_get_max_mmrbc(struct pci_dev *dev)
{
	int cap;
	u32 stat;

	cap = pci_find_capability(dev, PCI_CAP_ID_PCIX);
	if (!cap)
		return -EINVAL;

	if (pci_read_config_dword(dev, cap + PCI_X_STATUS, &stat))
		return -EINVAL;

	return 512 << ((stat & PCI_X_STATUS_MAX_READ) >> 21);
}
EXPORT_SYMBOL(pcix_get_max_mmrbc);

/**
 * pcix_get_mmrbc - get PCI-X maximum memory read byte count
 * @dev: PCI device to query
 *
 * Returns mmrbc: maximum memory read count in bytes
 *    or appropriate error value.
 */
int pcix_get_mmrbc(struct pci_dev *dev)
{
	int cap;
	u16 cmd;

	cap = pci_find_capability(dev, PCI_CAP_ID_PCIX);
	if (!cap)
		return -EINVAL;

	if (pci_read_config_word(dev, cap + PCI_X_CMD, &cmd))
		return -EINVAL;

	return 512 << ((cmd & PCI_X_CMD_MAX_READ) >> 2);
}
EXPORT_SYMBOL(pcix_get_mmrbc);

/**
 * pcix_set_mmrbc - set PCI-X maximum memory read byte count
 * @dev: PCI device to query
 * @mmrbc: maximum memory read count in bytes
 *    valid values are 512, 1024, 2048, 4096
 *
 * If possible sets maximum memory read byte count, some bridges have erratas
 * that prevent this.
 */
int pcix_set_mmrbc(struct pci_dev *dev, int mmrbc)
{
	int cap;
	u32 stat, v, o;
	u16 cmd;

	if (mmrbc < 512 || mmrbc > 4096 || !is_power_of_2(mmrbc))
		return -EINVAL;

	v = ffs(mmrbc) - 10;

	cap = pci_find_capability(dev, PCI_CAP_ID_PCIX);
	if (!cap)
		return -EINVAL;

	if (pci_read_config_dword(dev, cap + PCI_X_STATUS, &stat))
		return -EINVAL;

	if (v > (stat & PCI_X_STATUS_MAX_READ) >> 21)
		return -E2BIG;

	if (pci_read_config_word(dev, cap + PCI_X_CMD, &cmd))
		return -EINVAL;

	o = (cmd & PCI_X_CMD_MAX_READ) >> 2;
	if (o != v) {
		if (v > o && (dev->bus->bus_flags & PCI_BUS_FLAGS_NO_MMRBC))
			return -EIO;

		cmd &= ~PCI_X_CMD_MAX_READ;
		cmd |= v << 2;
		if (pci_write_config_word(dev, cap + PCI_X_CMD, cmd))
			return -EIO;
	}
	return 0;
}
EXPORT_SYMBOL(pcix_set_mmrbc);

/**
 * pcie_get_readrq - get PCI Express read request size
 * @dev: PCI device to query
 *
 * Returns maximum memory read request in bytes
 *    or appropriate error value.
 */
int pcie_get_readrq(struct pci_dev *dev)
{
	u16 ctl;

	pcie_capability_read_word(dev, PCI_EXP_DEVCTL, &ctl);

	return 128 << ((ctl & PCI_EXP_DEVCTL_READRQ) >> 12);
}
EXPORT_SYMBOL(pcie_get_readrq);

/**
 * pcie_set_readrq - set PCI Express maximum memory read request
 * @dev: PCI device to query
 * @rq: maximum memory read count in bytes
 *    valid values are 128, 256, 512, 1024, 2048, 4096
 *
 * If possible sets maximum memory read request in bytes
 */
int pcie_set_readrq(struct pci_dev *dev, int rq)
{
	u16 v;

	if (rq < 128 || rq > 4096 || !is_power_of_2(rq))
		return -EINVAL;

	/*
	 * If using the "performance" PCIe config, we clamp the
	 * read rq size to the max packet size to prevent the
	 * host bridge generating requests larger than we can
	 * cope with
	 */
	if (pcie_bus_config == PCIE_BUS_PERFORMANCE) {
		int mps = pcie_get_mps(dev);

		if (mps < rq)
			rq = mps;
	}

	v = (ffs(rq) - 8) << 12;

	return pcie_capability_clear_and_set_word(dev, PCI_EXP_DEVCTL,
						  PCI_EXP_DEVCTL_READRQ, v);
}
EXPORT_SYMBOL(pcie_set_readrq);

/**
 * pcie_get_mps - get PCI Express maximum payload size
 * @dev: PCI device to query
 *
 * Returns maximum payload size in bytes
 */
int pcie_get_mps(struct pci_dev *dev)
{
	u16 ctl;

	pcie_capability_read_word(dev, PCI_EXP_DEVCTL, &ctl);

	return 128 << ((ctl & PCI_EXP_DEVCTL_PAYLOAD) >> 5);
}
EXPORT_SYMBOL(pcie_get_mps);

/**
 * pcie_set_mps - set PCI Express maximum payload size
 * @dev: PCI device to query
 * @mps: maximum payload size in bytes
 *    valid values are 128, 256, 512, 1024, 2048, 4096
 *
 * If possible sets maximum payload size
 */
int pcie_set_mps(struct pci_dev *dev, int mps)
{
	u16 v;

	if (mps < 128 || mps > 4096 || !is_power_of_2(mps))
		return -EINVAL;

	v = ffs(mps) - 8;
	if (v > dev->pcie_mpss)
		return -EINVAL;
	v <<= 5;

	return pcie_capability_clear_and_set_word(dev, PCI_EXP_DEVCTL,
						  PCI_EXP_DEVCTL_PAYLOAD, v);
}
EXPORT_SYMBOL(pcie_set_mps);

/**
 * pcie_get_minimum_link - determine minimum link settings of a PCI device
 * @dev: PCI device to query
 * @speed: storage for minimum speed
 * @width: storage for minimum width
 *
 * This function will walk up the PCI device chain and determine the minimum
 * link width and speed of the device.
 */
int pcie_get_minimum_link(struct pci_dev *dev, enum pci_bus_speed *speed,
			  enum pcie_link_width *width)
{
	int ret;

	*speed = PCI_SPEED_UNKNOWN;
	*width = PCIE_LNK_WIDTH_UNKNOWN;

	while (dev) {
		u16 lnksta;
		enum pci_bus_speed next_speed;
		enum pcie_link_width next_width;

		ret = pcie_capability_read_word(dev, PCI_EXP_LNKSTA, &lnksta);
		if (ret)
			return ret;

		next_speed = pcie_link_speed[lnksta & PCI_EXP_LNKSTA_CLS];
		next_width = (lnksta & PCI_EXP_LNKSTA_NLW) >>
			PCI_EXP_LNKSTA_NLW_SHIFT;

		if (next_speed < *speed)
			*speed = next_speed;

		if (next_width < *width)
			*width = next_width;

		dev = dev->bus->self;
	}

	return 0;
}
EXPORT_SYMBOL(pcie_get_minimum_link);

/**
 * pci_select_bars - Make BAR mask from the type of resource
 * @dev: the PCI device for which BAR mask is made
 * @flags: resource type mask to be selected
 *
 * This helper routine makes bar mask from the type of resource.
 */
int pci_select_bars(struct pci_dev *dev, unsigned long flags)
{
	int i, bars = 0;
	for (i = 0; i < PCI_NUM_RESOURCES; i++)
		if (pci_resource_flags(dev, i) & flags)
			bars |= (1 << i);
	return bars;
}
EXPORT_SYMBOL(pci_select_bars);

/* Some architectures require additional programming to enable VGA */
static arch_set_vga_state_t arch_set_vga_state;

void __init pci_register_set_vga_state(arch_set_vga_state_t func)
{
	arch_set_vga_state = func;	/* NULL disables */
}

static int pci_set_vga_state_arch(struct pci_dev *dev, bool decode,
				  unsigned int command_bits, u32 flags)
{
	if (arch_set_vga_state)
		return arch_set_vga_state(dev, decode, command_bits,
						flags);
	return 0;
}

/**
 * pci_set_vga_state - set VGA decode state on device and parents if requested
 * @dev: the PCI device
 * @decode: true = enable decoding, false = disable decoding
 * @command_bits: PCI_COMMAND_IO and/or PCI_COMMAND_MEMORY
 * @flags: traverse ancestors and change bridges
 * CHANGE_BRIDGE_ONLY / CHANGE_BRIDGE
 */
int pci_set_vga_state(struct pci_dev *dev, bool decode,
		      unsigned int command_bits, u32 flags)
{
	struct pci_bus *bus;
	struct pci_dev *bridge;
	u16 cmd;
	int rc;

	WARN_ON((flags & PCI_VGA_STATE_CHANGE_DECODES) && (command_bits & ~(PCI_COMMAND_IO|PCI_COMMAND_MEMORY)));

	/* ARCH specific VGA enables */
	rc = pci_set_vga_state_arch(dev, decode, command_bits, flags);
	if (rc)
		return rc;

	if (flags & PCI_VGA_STATE_CHANGE_DECODES) {
		pci_read_config_word(dev, PCI_COMMAND, &cmd);
		if (decode == true)
			cmd |= command_bits;
		else
			cmd &= ~command_bits;
		pci_write_config_word(dev, PCI_COMMAND, cmd);
	}

	if (!(flags & PCI_VGA_STATE_CHANGE_BRIDGE))
		return 0;

	bus = dev->bus;
	while (bus) {
		bridge = bus->self;
		if (bridge) {
			pci_read_config_word(bridge, PCI_BRIDGE_CONTROL,
					     &cmd);
			if (decode == true)
				cmd |= PCI_BRIDGE_CTL_VGA;
			else
				cmd &= ~PCI_BRIDGE_CTL_VGA;
			pci_write_config_word(bridge, PCI_BRIDGE_CONTROL,
					      cmd);
		}
		bus = bus->parent;
	}
	return 0;
}

/**
 * pci_add_dma_alias - Add a DMA devfn alias for a device
 * @dev: the PCI device for which alias is added
 * @devfn: alias slot and function
 *
 * This helper encodes 8-bit devfn as bit number in dma_alias_mask.
 * It should be called early, preferably as PCI fixup header quirk.
 */
void pci_add_dma_alias(struct pci_dev *dev, u8 devfn)
{
	if (!dev->dma_alias_mask)
		dev->dma_alias_mask = kcalloc(BITS_TO_LONGS(U8_MAX),
					      sizeof(long), GFP_KERNEL);
	if (!dev->dma_alias_mask) {
		dev_warn(&dev->dev, "Unable to allocate DMA alias mask\n");
		return;
	}

	set_bit(devfn, dev->dma_alias_mask);
	dev_info(&dev->dev, "Enabling fixed DMA alias to %02x.%d\n",
		 PCI_SLOT(devfn), PCI_FUNC(devfn));
}

bool pci_devs_are_dma_aliases(struct pci_dev *dev1, struct pci_dev *dev2)
{
	return (dev1->dma_alias_mask &&
		test_bit(dev2->devfn, dev1->dma_alias_mask)) ||
	       (dev2->dma_alias_mask &&
		test_bit(dev1->devfn, dev2->dma_alias_mask));
}

bool pci_device_is_present(struct pci_dev *pdev)
{
	u32 v;

	if (pci_dev_is_disconnected(pdev))
		return false;
	return pci_bus_read_dev_vendor_id(pdev->bus, pdev->devfn, &v, 0);
}
EXPORT_SYMBOL_GPL(pci_device_is_present);

void pci_ignore_hotplug(struct pci_dev *dev)
{
	struct pci_dev *bridge = dev->bus->self;

	dev->ignore_hotplug = 1;
	/* Propagate the "ignore hotplug" setting to the parent bridge. */
	if (bridge)
		bridge->ignore_hotplug = 1;
}
EXPORT_SYMBOL_GPL(pci_ignore_hotplug);

resource_size_t __weak pcibios_default_alignment(void)
{
	return 0;
}

#define RESOURCE_ALIGNMENT_PARAM_SIZE COMMAND_LINE_SIZE
static char resource_alignment_param[RESOURCE_ALIGNMENT_PARAM_SIZE] = {0};
static DEFINE_SPINLOCK(resource_alignment_lock);

/**
 * pci_specified_resource_alignment - get resource alignment specified by user.
 * @dev: the PCI device to get
 * @resize: whether or not to change resources' size when reassigning alignment
 *
 * RETURNS: Resource alignment if it is specified.
 *          Zero if it is not specified.
 */
static resource_size_t pci_specified_resource_alignment(struct pci_dev *dev,
							bool *resize)
{
	int seg, bus, slot, func, align_order, count;
	unsigned short vendor, device, subsystem_vendor, subsystem_device;
	resource_size_t align = pcibios_default_alignment();
	char *p;

	spin_lock(&resource_alignment_lock);
	p = resource_alignment_param;
	if (!*p && !align)
		goto out;
	if (pci_has_flag(PCI_PROBE_ONLY)) {
		align = 0;
		pr_info_once("PCI: Ignoring requested alignments (PCI_PROBE_ONLY)\n");
		goto out;
	}

	while (*p) {
		count = 0;
		if (sscanf(p, "%d%n", &align_order, &count) == 1 &&
							p[count] == '@') {
			p += count + 1;
		} else {
			align_order = -1;
		}
		if (strncmp(p, "pci:", 4) == 0) {
			/* PCI vendor/device (subvendor/subdevice) ids are specified */
			p += 4;
			if (sscanf(p, "%hx:%hx:%hx:%hx%n",
				&vendor, &device, &subsystem_vendor, &subsystem_device, &count) != 4) {
				if (sscanf(p, "%hx:%hx%n", &vendor, &device, &count) != 2) {
					printk(KERN_ERR "PCI: Can't parse resource_alignment parameter: pci:%s\n",
						p);
					break;
				}
				subsystem_vendor = subsystem_device = 0;
			}
			p += count;
			if ((!vendor || (vendor == dev->vendor)) &&
				(!device || (device == dev->device)) &&
				(!subsystem_vendor || (subsystem_vendor == dev->subsystem_vendor)) &&
				(!subsystem_device || (subsystem_device == dev->subsystem_device))) {
				*resize = true;
				if (align_order == -1)
					align = PAGE_SIZE;
				else
					align = 1 << align_order;
				/* Found */
				break;
			}
		}
		else {
			if (sscanf(p, "%x:%x:%x.%x%n",
				&seg, &bus, &slot, &func, &count) != 4) {
				seg = 0;
				if (sscanf(p, "%x:%x.%x%n",
						&bus, &slot, &func, &count) != 3) {
					/* Invalid format */
					printk(KERN_ERR "PCI: Can't parse resource_alignment parameter: %s\n",
						p);
					break;
				}
			}
			p += count;
			if (seg == pci_domain_nr(dev->bus) &&
				bus == dev->bus->number &&
				slot == PCI_SLOT(dev->devfn) &&
				func == PCI_FUNC(dev->devfn)) {
				*resize = true;
				if (align_order == -1)
					align = PAGE_SIZE;
				else
					align = 1 << align_order;
				/* Found */
				break;
			}
		}
		if (*p != ';' && *p != ',') {
			/* End of param or invalid format */
			break;
		}
		p++;
	}
out:
	spin_unlock(&resource_alignment_lock);
	return align;
}

static void pci_request_resource_alignment(struct pci_dev *dev, int bar,
					   resource_size_t align, bool resize)
{
	struct resource *r = &dev->resource[bar];
	resource_size_t size;

	if (!(r->flags & IORESOURCE_MEM))
		return;

	if (r->flags & IORESOURCE_PCI_FIXED) {
		dev_info(&dev->dev, "BAR%d %pR: ignoring requested alignment %#llx\n",
			 bar, r, (unsigned long long)align);
		return;
	}

	size = resource_size(r);
	if (size >= align)
		return;

	/*
	 * Increase the alignment of the resource.  There are two ways we
	 * can do this:
	 *
	 * 1) Increase the size of the resource.  BARs are aligned on their
	 *    size, so when we reallocate space for this resource, we'll
	 *    allocate it with the larger alignment.  This also prevents
	 *    assignment of any other BARs inside the alignment region, so
	 *    if we're requesting page alignment, this means no other BARs
	 *    will share the page.
	 *
	 *    The disadvantage is that this makes the resource larger than
	 *    the hardware BAR, which may break drivers that compute things
	 *    based on the resource size, e.g., to find registers at a
	 *    fixed offset before the end of the BAR.
	 *
	 * 2) Retain the resource size, but use IORESOURCE_STARTALIGN and
	 *    set r->start to the desired alignment.  By itself this
	 *    doesn't prevent other BARs being put inside the alignment
	 *    region, but if we realign *every* resource of every device in
	 *    the system, none of them will share an alignment region.
	 *
	 * When the user has requested alignment for only some devices via
	 * the "pci=resource_alignment" argument, "resize" is true and we
	 * use the first method.  Otherwise we assume we're aligning all
	 * devices and we use the second.
	 */

	dev_info(&dev->dev, "BAR%d %pR: requesting alignment to %#llx\n",
		 bar, r, (unsigned long long)align);

	if (resize) {
		r->start = 0;
		r->end = align - 1;
	} else {
		r->flags &= ~IORESOURCE_SIZEALIGN;
		r->flags |= IORESOURCE_STARTALIGN;
		r->start = align;
		r->end = r->start + size - 1;
	}
	r->flags |= IORESOURCE_UNSET;
}

/*
 * This function disables memory decoding and releases memory resources
 * of the device specified by kernel's boot parameter 'pci=resource_alignment='.
 * It also rounds up size to specified alignment.
 * Later on, the kernel will assign page-aligned memory resource back
 * to the device.
 */
void pci_reassigndev_resource_alignment(struct pci_dev *dev)
{
	int i;
	struct resource *r;
	resource_size_t align;
	u16 command;
	bool resize = false;

	/*
	 * VF BARs are read-only zero according to SR-IOV spec r1.1, sec
	 * 3.4.1.11.  Their resources are allocated from the space
	 * described by the VF BARx register in the PF's SR-IOV capability.
	 * We can't influence their alignment here.
	 */
	if (dev->is_virtfn)
		return;

	/* check if specified PCI is target device to reassign */
	align = pci_specified_resource_alignment(dev, &resize);
	if (!align)
		return;

	if (dev->hdr_type == PCI_HEADER_TYPE_NORMAL &&
	    (dev->class >> 8) == PCI_CLASS_BRIDGE_HOST) {
		dev_warn(&dev->dev,
			"Can't reassign resources to host bridge.\n");
		return;
	}

	dev_info(&dev->dev,
		"Disabling memory decoding and releasing memory resources.\n");
	pci_read_config_word(dev, PCI_COMMAND, &command);
	command &= ~PCI_COMMAND_MEMORY;
	pci_write_config_word(dev, PCI_COMMAND, command);

	for (i = 0; i <= PCI_ROM_RESOURCE; i++)
		pci_request_resource_alignment(dev, i, align, resize);

	/*
	 * Need to disable bridge's resource window,
	 * to enable the kernel to reassign new resource
	 * window later on.
	 */
	if (dev->hdr_type == PCI_HEADER_TYPE_BRIDGE &&
	    (dev->class >> 8) == PCI_CLASS_BRIDGE_PCI) {
		for (i = PCI_BRIDGE_RESOURCES; i < PCI_NUM_RESOURCES; i++) {
			r = &dev->resource[i];
			if (!(r->flags & IORESOURCE_MEM))
				continue;
			r->flags |= IORESOURCE_UNSET;
			r->end = resource_size(r) - 1;
			r->start = 0;
		}
		pci_disable_bridge_window(dev);
	}
}

static ssize_t pci_set_resource_alignment_param(const char *buf, size_t count)
{
	if (count > RESOURCE_ALIGNMENT_PARAM_SIZE - 1)
		count = RESOURCE_ALIGNMENT_PARAM_SIZE - 1;
	spin_lock(&resource_alignment_lock);
	strncpy(resource_alignment_param, buf, count);
	resource_alignment_param[count] = '\0';
	spin_unlock(&resource_alignment_lock);
	return count;
}

static ssize_t pci_get_resource_alignment_param(char *buf, size_t size)
{
	size_t count;
	spin_lock(&resource_alignment_lock);
	count = snprintf(buf, size, "%s", resource_alignment_param);
	spin_unlock(&resource_alignment_lock);
	return count;
}

static ssize_t pci_resource_alignment_show(struct bus_type *bus, char *buf)
{
	return pci_get_resource_alignment_param(buf, PAGE_SIZE);
}

static ssize_t pci_resource_alignment_store(struct bus_type *bus,
					const char *buf, size_t count)
{
	return pci_set_resource_alignment_param(buf, count);
}

static BUS_ATTR(resource_alignment, 0644, pci_resource_alignment_show,
					pci_resource_alignment_store);

static int __init pci_resource_alignment_sysfs_init(void)
{
	return bus_create_file(&pci_bus_type,
					&bus_attr_resource_alignment);
}
late_initcall(pci_resource_alignment_sysfs_init);

static void pci_no_domains(void)
{
#ifdef CONFIG_PCI_DOMAINS
	pci_domains_supported = 0;
#endif
}

#ifdef CONFIG_PCI_DOMAINS
static atomic_t __domain_nr = ATOMIC_INIT(-1);

int pci_get_new_domain_nr(void)
{
	return atomic_inc_return(&__domain_nr);
}

#ifdef CONFIG_PCI_DOMAINS_GENERIC
static int of_pci_bus_find_domain_nr(struct device *parent)
{
	static int use_dt_domains = -1;
	int domain = -1;

	if (parent)
		domain = of_get_pci_domain_nr(parent->of_node);
	/*
	 * Check DT domain and use_dt_domains values.
	 *
	 * If DT domain property is valid (domain >= 0) and
	 * use_dt_domains != 0, the DT assignment is valid since this means
	 * we have not previously allocated a domain number by using
	 * pci_get_new_domain_nr(); we should also update use_dt_domains to
	 * 1, to indicate that we have just assigned a domain number from
	 * DT.
	 *
	 * If DT domain property value is not valid (ie domain < 0), and we
	 * have not previously assigned a domain number from DT
	 * (use_dt_domains != 1) we should assign a domain number by
	 * using the:
	 *
	 * pci_get_new_domain_nr()
	 *
	 * API and update the use_dt_domains value to keep track of method we
	 * are using to assign domain numbers (use_dt_domains = 0).
	 *
	 * All other combinations imply we have a platform that is trying
	 * to mix domain numbers obtained from DT and pci_get_new_domain_nr(),
	 * which is a recipe for domain mishandling and it is prevented by
	 * invalidating the domain value (domain = -1) and printing a
	 * corresponding error.
	 */
	if (domain >= 0 && use_dt_domains) {
		use_dt_domains = 1;
	} else if (domain < 0 && use_dt_domains != 1) {
		use_dt_domains = 0;
		domain = pci_get_new_domain_nr();
	} else {
		dev_err(parent, "Node %pOF has inconsistent \"linux,pci-domain\" property in DT\n",
			parent->of_node);
		domain = -1;
	}

	return domain;
}

int pci_bus_find_domain_nr(struct pci_bus *bus, struct device *parent)
{
	return acpi_disabled ? of_pci_bus_find_domain_nr(parent) :
			       acpi_pci_bus_find_domain_nr(bus);
}
#endif
#endif

/**
 * pci_ext_cfg_avail - can we access extended PCI config space?
 *
 * Returns 1 if we can access PCI extended config space (offsets
 * greater than 0xff). This is the default implementation. Architecture
 * implementations can override this.
 */
int __weak pci_ext_cfg_avail(void)
{
	return 1;
}

void __weak pci_fixup_cardbus(struct pci_bus *bus)
{
}
EXPORT_SYMBOL(pci_fixup_cardbus);

static int __init pci_setup(char *str)
{
	while (str) {
		char *k = strchr(str, ',');
		if (k)
			*k++ = 0;
		if (*str && (str = pcibios_setup(str)) && *str) {
			if (!strcmp(str, "nomsi")) {
				pci_no_msi();
			} else if (!strcmp(str, "noaer")) {
				pci_no_aer();
			} else if (!strncmp(str, "realloc=", 8)) {
				pci_realloc_get_opt(str + 8);
			} else if (!strncmp(str, "realloc", 7)) {
				pci_realloc_get_opt("on");
			} else if (!strcmp(str, "nodomains")) {
				pci_no_domains();
			} else if (!strncmp(str, "noari", 5)) {
				pcie_ari_disabled = true;
			} else if (!strncmp(str, "cbiosize=", 9)) {
				pci_cardbus_io_size = memparse(str + 9, &str);
			} else if (!strncmp(str, "cbmemsize=", 10)) {
				pci_cardbus_mem_size = memparse(str + 10, &str);
			} else if (!strncmp(str, "resource_alignment=", 19)) {
				pci_set_resource_alignment_param(str + 19,
							strlen(str + 19));
			} else if (!strncmp(str, "ecrc=", 5)) {
				pcie_ecrc_get_policy(str + 5);
			} else if (!strncmp(str, "hpiosize=", 9)) {
				pci_hotplug_io_size = memparse(str + 9, &str);
			} else if (!strncmp(str, "hpmemsize=", 10)) {
				pci_hotplug_mem_size = memparse(str + 10, &str);
			} else if (!strncmp(str, "hpbussize=", 10)) {
				pci_hotplug_bus_size =
					simple_strtoul(str + 10, &str, 0);
				if (pci_hotplug_bus_size > 0xff)
					pci_hotplug_bus_size = DEFAULT_HOTPLUG_BUS_SIZE;
			} else if (!strncmp(str, "pcie_bus_tune_off", 17)) {
				pcie_bus_config = PCIE_BUS_TUNE_OFF;
			} else if (!strncmp(str, "pcie_bus_safe", 13)) {
				pcie_bus_config = PCIE_BUS_SAFE;
			} else if (!strncmp(str, "pcie_bus_perf", 13)) {
				pcie_bus_config = PCIE_BUS_PERFORMANCE;
			} else if (!strncmp(str, "pcie_bus_peer2peer", 18)) {
				pcie_bus_config = PCIE_BUS_PEER2PEER;
			} else if (!strncmp(str, "pcie_scan_all", 13)) {
				pci_add_flags(PCI_SCAN_ALL_PCIE_DEVS);
			} else {
				printk(KERN_ERR "PCI: Unknown option `%s'\n",
						str);
			}
		}
		str = k;
	}
	return 0;
}
early_param("pci", pci_setup);<|MERGE_RESOLUTION|>--- conflicted
+++ resolved
@@ -1914,8 +1914,6 @@
 {
 	int ret = 0;
 
-<<<<<<< HEAD
-=======
 	/*
 	 * Bridges can only signal wakeup on behalf of subordinate devices,
 	 * but that is set up elsewhere, so skip them.
@@ -1923,7 +1921,6 @@
 	if (pci_has_subordinate(dev))
 		return 0;
 
->>>>>>> bb176f67
 	/* Don't do the same thing twice in a row for one device. */
 	if (!!enable == !!dev->wakeup_prepared)
 		return 0;
