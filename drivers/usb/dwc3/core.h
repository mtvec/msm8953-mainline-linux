--- conflicted
+++ resolved
@@ -1233,11 +1233,7 @@
 	unsigned		dis_start_transfer_quirk:1;
 	unsigned		usb3_lpm_capable:1;
 	unsigned		usb2_lpm_disable:1;
-<<<<<<< HEAD
-	unsigned		gadget_lpm_disable:1;
-=======
 	unsigned		usb2_gadget_lpm_disable:1;
->>>>>>> 33069919
 
 	unsigned		disable_scramble_quirk:1;
 	unsigned		u2exit_lfps_quirk:1;
