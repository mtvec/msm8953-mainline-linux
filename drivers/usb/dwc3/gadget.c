// SPDX-License-Identifier: GPL-2.0
/*
 * gadget.c - DesignWare USB3 DRD Controller Gadget Framework Link
 *
 * Copyright (C) 2010-2011 Texas Instruments Incorporated - https://www.ti.com
 *
 * Authors: Felipe Balbi <balbi@ti.com>,
 *	    Sebastian Andrzej Siewior <bigeasy@linutronix.de>
 */

#include <linux/kernel.h>
#include <linux/delay.h>
#include <linux/slab.h>
#include <linux/spinlock.h>
#include <linux/platform_device.h>
#include <linux/pm_runtime.h>
#include <linux/interrupt.h>
#include <linux/io.h>
#include <linux/list.h>
#include <linux/dma-mapping.h>

#include <linux/usb/ch9.h>
#include <linux/usb/gadget.h>

#include "debug.h"
#include "core.h"
#include "gadget.h"
#include "io.h"

#define DWC3_ALIGN_FRAME(d, n)	(((d)->frame_number + ((d)->interval * (n))) \
					& ~((d)->interval - 1))

/**
 * dwc3_gadget_set_test_mode - enables usb2 test modes
 * @dwc: pointer to our context structure
 * @mode: the mode to set (J, K SE0 NAK, Force Enable)
 *
 * Caller should take care of locking. This function will return 0 on
 * success or -EINVAL if wrong Test Selector is passed.
 */
int dwc3_gadget_set_test_mode(struct dwc3 *dwc, int mode)
{
	u32		reg;

	reg = dwc3_readl(dwc->regs, DWC3_DCTL);
	reg &= ~DWC3_DCTL_TSTCTRL_MASK;

	switch (mode) {
	case USB_TEST_J:
	case USB_TEST_K:
	case USB_TEST_SE0_NAK:
	case USB_TEST_PACKET:
	case USB_TEST_FORCE_ENABLE:
		reg |= mode << 1;
		break;
	default:
		return -EINVAL;
	}

	dwc3_gadget_dctl_write_safe(dwc, reg);

	return 0;
}

/**
 * dwc3_gadget_get_link_state - gets current state of usb link
 * @dwc: pointer to our context structure
 *
 * Caller should take care of locking. This function will
 * return the link state on success (>= 0) or -ETIMEDOUT.
 */
int dwc3_gadget_get_link_state(struct dwc3 *dwc)
{
	u32		reg;

	reg = dwc3_readl(dwc->regs, DWC3_DSTS);

	return DWC3_DSTS_USBLNKST(reg);
}

/**
 * dwc3_gadget_set_link_state - sets usb link to a particular state
 * @dwc: pointer to our context structure
 * @state: the state to put link into
 *
 * Caller should take care of locking. This function will
 * return 0 on success or -ETIMEDOUT.
 */
int dwc3_gadget_set_link_state(struct dwc3 *dwc, enum dwc3_link_state state)
{
	int		retries = 10000;
	u32		reg;

	/*
	 * Wait until device controller is ready. Only applies to 1.94a and
	 * later RTL.
	 */
	if (!DWC3_VER_IS_PRIOR(DWC3, 194A)) {
		while (--retries) {
			reg = dwc3_readl(dwc->regs, DWC3_DSTS);
			if (reg & DWC3_DSTS_DCNRD)
				udelay(5);
			else
				break;
		}

		if (retries <= 0)
			return -ETIMEDOUT;
	}

	reg = dwc3_readl(dwc->regs, DWC3_DCTL);
	reg &= ~DWC3_DCTL_ULSTCHNGREQ_MASK;

	/* set no action before sending new link state change */
	dwc3_writel(dwc->regs, DWC3_DCTL, reg);

	/* set requested state */
	reg |= DWC3_DCTL_ULSTCHNGREQ(state);
	dwc3_writel(dwc->regs, DWC3_DCTL, reg);

	/*
	 * The following code is racy when called from dwc3_gadget_wakeup,
	 * and is not needed, at least on newer versions
	 */
	if (!DWC3_VER_IS_PRIOR(DWC3, 194A))
		return 0;

	/* wait for a change in DSTS */
	retries = 10000;
	while (--retries) {
		reg = dwc3_readl(dwc->regs, DWC3_DSTS);

		if (DWC3_DSTS_USBLNKST(reg) == state)
			return 0;

		udelay(5);
	}

	return -ETIMEDOUT;
}

/**
 * dwc3_ep_inc_trb - increment a trb index.
 * @index: Pointer to the TRB index to increment.
 *
 * The index should never point to the link TRB. After incrementing,
 * if it is point to the link TRB, wrap around to the beginning. The
 * link TRB is always at the last TRB entry.
 */
static void dwc3_ep_inc_trb(u8 *index)
{
	(*index)++;
	if (*index == (DWC3_TRB_NUM - 1))
		*index = 0;
}

/**
 * dwc3_ep_inc_enq - increment endpoint's enqueue pointer
 * @dep: The endpoint whose enqueue pointer we're incrementing
 */
static void dwc3_ep_inc_enq(struct dwc3_ep *dep)
{
	dwc3_ep_inc_trb(&dep->trb_enqueue);
}

/**
 * dwc3_ep_inc_deq - increment endpoint's dequeue pointer
 * @dep: The endpoint whose enqueue pointer we're incrementing
 */
static void dwc3_ep_inc_deq(struct dwc3_ep *dep)
{
	dwc3_ep_inc_trb(&dep->trb_dequeue);
}

static void dwc3_gadget_del_and_unmap_request(struct dwc3_ep *dep,
		struct dwc3_request *req, int status)
{
	struct dwc3			*dwc = dep->dwc;

	list_del(&req->list);
	req->remaining = 0;
	req->needs_extra_trb = false;

	if (req->request.status == -EINPROGRESS)
		req->request.status = status;

	if (req->trb)
		usb_gadget_unmap_request_by_dev(dwc->sysdev,
				&req->request, req->direction);

	req->trb = NULL;
	trace_dwc3_gadget_giveback(req);

	if (dep->number > 1)
		pm_runtime_put(dwc->dev);
}

/**
 * dwc3_gadget_giveback - call struct usb_request's ->complete callback
 * @dep: The endpoint to whom the request belongs to
 * @req: The request we're giving back
 * @status: completion code for the request
 *
 * Must be called with controller's lock held and interrupts disabled. This
 * function will unmap @req and call its ->complete() callback to notify upper
 * layers that it has completed.
 */
void dwc3_gadget_giveback(struct dwc3_ep *dep, struct dwc3_request *req,
		int status)
{
	struct dwc3			*dwc = dep->dwc;

	dwc3_gadget_del_and_unmap_request(dep, req, status);
	req->status = DWC3_REQUEST_STATUS_COMPLETED;

	spin_unlock(&dwc->lock);
	usb_gadget_giveback_request(&dep->endpoint, &req->request);
	spin_lock(&dwc->lock);
}

/**
 * dwc3_send_gadget_generic_command - issue a generic command for the controller
 * @dwc: pointer to the controller context
 * @cmd: the command to be issued
 * @param: command parameter
 *
 * Caller should take care of locking. Issue @cmd with a given @param to @dwc
 * and wait for its completion.
 */
int dwc3_send_gadget_generic_command(struct dwc3 *dwc, unsigned int cmd,
		u32 param)
{
	u32		timeout = 500;
	int		status = 0;
	int		ret = 0;
	u32		reg;

	dwc3_writel(dwc->regs, DWC3_DGCMDPAR, param);
	dwc3_writel(dwc->regs, DWC3_DGCMD, cmd | DWC3_DGCMD_CMDACT);

	do {
		reg = dwc3_readl(dwc->regs, DWC3_DGCMD);
		if (!(reg & DWC3_DGCMD_CMDACT)) {
			status = DWC3_DGCMD_STATUS(reg);
			if (status)
				ret = -EINVAL;
			break;
		}
	} while (--timeout);

	if (!timeout) {
		ret = -ETIMEDOUT;
		status = -ETIMEDOUT;
	}

	trace_dwc3_gadget_generic_cmd(cmd, param, status);

	return ret;
}

static int __dwc3_gadget_wakeup(struct dwc3 *dwc);

/**
 * dwc3_send_gadget_ep_cmd - issue an endpoint command
 * @dep: the endpoint to which the command is going to be issued
 * @cmd: the command to be issued
 * @params: parameters to the command
 *
 * Caller should handle locking. This function will issue @cmd with given
 * @params to @dep and wait for its completion.
 */
int dwc3_send_gadget_ep_cmd(struct dwc3_ep *dep, unsigned int cmd,
		struct dwc3_gadget_ep_cmd_params *params)
{
	const struct usb_endpoint_descriptor *desc = dep->endpoint.desc;
	struct dwc3		*dwc = dep->dwc;
	u32			timeout = 5000;
	u32			saved_config = 0;
	u32			reg;

	int			cmd_status = 0;
	int			ret = -EINVAL;

	/*
	 * When operating in USB 2.0 speeds (HS/FS), if GUSB2PHYCFG.ENBLSLPM or
	 * GUSB2PHYCFG.SUSPHY is set, it must be cleared before issuing an
	 * endpoint command.
	 *
	 * Save and clear both GUSB2PHYCFG.ENBLSLPM and GUSB2PHYCFG.SUSPHY
	 * settings. Restore them after the command is completed.
	 *
	 * DWC_usb3 3.30a and DWC_usb31 1.90a programming guide section 3.2.2
	 */
	if (dwc->gadget->speed <= USB_SPEED_HIGH) {
		reg = dwc3_readl(dwc->regs, DWC3_GUSB2PHYCFG(0));
		if (unlikely(reg & DWC3_GUSB2PHYCFG_SUSPHY)) {
			saved_config |= DWC3_GUSB2PHYCFG_SUSPHY;
			reg &= ~DWC3_GUSB2PHYCFG_SUSPHY;
		}

		if (reg & DWC3_GUSB2PHYCFG_ENBLSLPM) {
			saved_config |= DWC3_GUSB2PHYCFG_ENBLSLPM;
			reg &= ~DWC3_GUSB2PHYCFG_ENBLSLPM;
		}

		if (saved_config)
			dwc3_writel(dwc->regs, DWC3_GUSB2PHYCFG(0), reg);
	}

	if (DWC3_DEPCMD_CMD(cmd) == DWC3_DEPCMD_STARTTRANSFER) {
		int link_state;

		link_state = dwc3_gadget_get_link_state(dwc);
		if (link_state == DWC3_LINK_STATE_U1 ||
		    link_state == DWC3_LINK_STATE_U2 ||
		    link_state == DWC3_LINK_STATE_U3) {
			ret = __dwc3_gadget_wakeup(dwc);
			dev_WARN_ONCE(dwc->dev, ret, "wakeup failed --> %d\n",
					ret);
		}
	}

	dwc3_writel(dep->regs, DWC3_DEPCMDPAR0, params->param0);
	dwc3_writel(dep->regs, DWC3_DEPCMDPAR1, params->param1);
	dwc3_writel(dep->regs, DWC3_DEPCMDPAR2, params->param2);

	/*
	 * Synopsys Databook 2.60a states in section 6.3.2.5.6 of that if we're
	 * not relying on XferNotReady, we can make use of a special "No
	 * Response Update Transfer" command where we should clear both CmdAct
	 * and CmdIOC bits.
	 *
	 * With this, we don't need to wait for command completion and can
	 * straight away issue further commands to the endpoint.
	 *
	 * NOTICE: We're making an assumption that control endpoints will never
	 * make use of Update Transfer command. This is a safe assumption
	 * because we can never have more than one request at a time with
	 * Control Endpoints. If anybody changes that assumption, this chunk
	 * needs to be updated accordingly.
	 */
	if (DWC3_DEPCMD_CMD(cmd) == DWC3_DEPCMD_UPDATETRANSFER &&
			!usb_endpoint_xfer_isoc(desc))
		cmd &= ~(DWC3_DEPCMD_CMDIOC | DWC3_DEPCMD_CMDACT);
	else
		cmd |= DWC3_DEPCMD_CMDACT;

	dwc3_writel(dep->regs, DWC3_DEPCMD, cmd);
	do {
		reg = dwc3_readl(dep->regs, DWC3_DEPCMD);
		if (!(reg & DWC3_DEPCMD_CMDACT)) {
			cmd_status = DWC3_DEPCMD_STATUS(reg);

			switch (cmd_status) {
			case 0:
				ret = 0;
				break;
			case DEPEVT_TRANSFER_NO_RESOURCE:
				dev_WARN(dwc->dev, "No resource for %s\n",
					 dep->name);
				ret = -EINVAL;
				break;
			case DEPEVT_TRANSFER_BUS_EXPIRY:
				/*
				 * SW issues START TRANSFER command to
				 * isochronous ep with future frame interval. If
				 * future interval time has already passed when
				 * core receives the command, it will respond
				 * with an error status of 'Bus Expiry'.
				 *
				 * Instead of always returning -EINVAL, let's
				 * give a hint to the gadget driver that this is
				 * the case by returning -EAGAIN.
				 */
				ret = -EAGAIN;
				break;
			default:
				dev_WARN(dwc->dev, "UNKNOWN cmd status\n");
			}

			break;
		}
	} while (--timeout);

	if (timeout == 0) {
		ret = -ETIMEDOUT;
		cmd_status = -ETIMEDOUT;
	}

	trace_dwc3_gadget_ep_cmd(dep, cmd, params, cmd_status);

	if (DWC3_DEPCMD_CMD(cmd) == DWC3_DEPCMD_STARTTRANSFER) {
		if (ret == 0)
			dep->flags |= DWC3_EP_TRANSFER_STARTED;

		if (ret != -ETIMEDOUT)
			dwc3_gadget_ep_get_transfer_index(dep);
	}

	if (saved_config) {
		reg = dwc3_readl(dwc->regs, DWC3_GUSB2PHYCFG(0));
		reg |= saved_config;
		dwc3_writel(dwc->regs, DWC3_GUSB2PHYCFG(0), reg);
	}

	return ret;
}

static int dwc3_send_clear_stall_ep_cmd(struct dwc3_ep *dep)
{
	struct dwc3 *dwc = dep->dwc;
	struct dwc3_gadget_ep_cmd_params params;
	u32 cmd = DWC3_DEPCMD_CLEARSTALL;

	/*
	 * As of core revision 2.60a the recommended programming model
	 * is to set the ClearPendIN bit when issuing a Clear Stall EP
	 * command for IN endpoints. This is to prevent an issue where
	 * some (non-compliant) hosts may not send ACK TPs for pending
	 * IN transfers due to a mishandled error condition. Synopsys
	 * STAR 9000614252.
	 */
	if (dep->direction &&
	    !DWC3_VER_IS_PRIOR(DWC3, 260A) &&
	    (dwc->gadget->speed >= USB_SPEED_SUPER))
		cmd |= DWC3_DEPCMD_CLEARPENDIN;

	memset(&params, 0, sizeof(params));

	return dwc3_send_gadget_ep_cmd(dep, cmd, &params);
}

static dma_addr_t dwc3_trb_dma_offset(struct dwc3_ep *dep,
		struct dwc3_trb *trb)
{
	u32		offset = (char *) trb - (char *) dep->trb_pool;

	return dep->trb_pool_dma + offset;
}

static int dwc3_alloc_trb_pool(struct dwc3_ep *dep)
{
	struct dwc3		*dwc = dep->dwc;

	if (dep->trb_pool)
		return 0;

	dep->trb_pool = dma_alloc_coherent(dwc->sysdev,
			sizeof(struct dwc3_trb) * DWC3_TRB_NUM,
			&dep->trb_pool_dma, GFP_KERNEL);
	if (!dep->trb_pool) {
		dev_err(dep->dwc->dev, "failed to allocate trb pool for %s\n",
				dep->name);
		return -ENOMEM;
	}

	return 0;
}

static void dwc3_free_trb_pool(struct dwc3_ep *dep)
{
	struct dwc3		*dwc = dep->dwc;

	dma_free_coherent(dwc->sysdev, sizeof(struct dwc3_trb) * DWC3_TRB_NUM,
			dep->trb_pool, dep->trb_pool_dma);

	dep->trb_pool = NULL;
	dep->trb_pool_dma = 0;
}

static int dwc3_gadget_set_xfer_resource(struct dwc3_ep *dep)
{
	struct dwc3_gadget_ep_cmd_params params;

	memset(&params, 0x00, sizeof(params));

	params.param0 = DWC3_DEPXFERCFG_NUM_XFER_RES(1);

	return dwc3_send_gadget_ep_cmd(dep, DWC3_DEPCMD_SETTRANSFRESOURCE,
			&params);
}

/**
 * dwc3_gadget_start_config - configure ep resources
 * @dep: endpoint that is being enabled
 *
 * Issue a %DWC3_DEPCMD_DEPSTARTCFG command to @dep. After the command's
 * completion, it will set Transfer Resource for all available endpoints.
 *
 * The assignment of transfer resources cannot perfectly follow the data book
 * due to the fact that the controller driver does not have all knowledge of the
 * configuration in advance. It is given this information piecemeal by the
 * composite gadget framework after every SET_CONFIGURATION and
 * SET_INTERFACE. Trying to follow the databook programming model in this
 * scenario can cause errors. For two reasons:
 *
 * 1) The databook says to do %DWC3_DEPCMD_DEPSTARTCFG for every
 * %USB_REQ_SET_CONFIGURATION and %USB_REQ_SET_INTERFACE (8.1.5). This is
 * incorrect in the scenario of multiple interfaces.
 *
 * 2) The databook does not mention doing more %DWC3_DEPCMD_DEPXFERCFG for new
 * endpoint on alt setting (8.1.6).
 *
 * The following simplified method is used instead:
 *
 * All hardware endpoints can be assigned a transfer resource and this setting
 * will stay persistent until either a core reset or hibernation. So whenever we
 * do a %DWC3_DEPCMD_DEPSTARTCFG(0) we can go ahead and do
 * %DWC3_DEPCMD_DEPXFERCFG for every hardware endpoint as well. We are
 * guaranteed that there are as many transfer resources as endpoints.
 *
 * This function is called for each endpoint when it is being enabled but is
 * triggered only when called for EP0-out, which always happens first, and which
 * should only happen in one of the above conditions.
 */
static int dwc3_gadget_start_config(struct dwc3_ep *dep)
{
	struct dwc3_gadget_ep_cmd_params params;
	struct dwc3		*dwc;
	u32			cmd;
	int			i;
	int			ret;

	if (dep->number)
		return 0;

	memset(&params, 0x00, sizeof(params));
	cmd = DWC3_DEPCMD_DEPSTARTCFG;
	dwc = dep->dwc;

	ret = dwc3_send_gadget_ep_cmd(dep, cmd, &params);
	if (ret)
		return ret;

	for (i = 0; i < DWC3_ENDPOINTS_NUM; i++) {
		struct dwc3_ep *dep = dwc->eps[i];

		if (!dep)
			continue;

		ret = dwc3_gadget_set_xfer_resource(dep);
		if (ret)
			return ret;
	}

	return 0;
}

static int dwc3_gadget_set_ep_config(struct dwc3_ep *dep, unsigned int action)
{
	const struct usb_ss_ep_comp_descriptor *comp_desc;
	const struct usb_endpoint_descriptor *desc;
	struct dwc3_gadget_ep_cmd_params params;
	struct dwc3 *dwc = dep->dwc;

	comp_desc = dep->endpoint.comp_desc;
	desc = dep->endpoint.desc;

	memset(&params, 0x00, sizeof(params));

	params.param0 = DWC3_DEPCFG_EP_TYPE(usb_endpoint_type(desc))
		| DWC3_DEPCFG_MAX_PACKET_SIZE(usb_endpoint_maxp(desc));

	/* Burst size is only needed in SuperSpeed mode */
	if (dwc->gadget->speed >= USB_SPEED_SUPER) {
		u32 burst = dep->endpoint.maxburst;

		params.param0 |= DWC3_DEPCFG_BURST_SIZE(burst - 1);
	}

	params.param0 |= action;
	if (action == DWC3_DEPCFG_ACTION_RESTORE)
		params.param2 |= dep->saved_state;

	if (usb_endpoint_xfer_control(desc))
		params.param1 = DWC3_DEPCFG_XFER_COMPLETE_EN;

	if (dep->number <= 1 || usb_endpoint_xfer_isoc(desc))
		params.param1 |= DWC3_DEPCFG_XFER_NOT_READY_EN;

	if (usb_ss_max_streams(comp_desc) && usb_endpoint_xfer_bulk(desc)) {
		params.param1 |= DWC3_DEPCFG_STREAM_CAPABLE
			| DWC3_DEPCFG_XFER_COMPLETE_EN
			| DWC3_DEPCFG_STREAM_EVENT_EN;
		dep->stream_capable = true;
	}

	if (!usb_endpoint_xfer_control(desc))
		params.param1 |= DWC3_DEPCFG_XFER_IN_PROGRESS_EN;

	/*
	 * We are doing 1:1 mapping for endpoints, meaning
	 * Physical Endpoints 2 maps to Logical Endpoint 2 and
	 * so on. We consider the direction bit as part of the physical
	 * endpoint number. So USB endpoint 0x81 is 0x03.
	 */
	params.param1 |= DWC3_DEPCFG_EP_NUMBER(dep->number);

	/*
	 * We must use the lower 16 TX FIFOs even though
	 * HW might have more
	 */
	if (dep->direction)
		params.param0 |= DWC3_DEPCFG_FIFO_NUMBER(dep->number >> 1);

	if (desc->bInterval) {
		u8 bInterval_m1;

		/*
		 * Valid range for DEPCFG.bInterval_m1 is from 0 to 13.
		 *
		 * NOTE: The programming guide incorrectly stated bInterval_m1
		 * must be set to 0 when operating in fullspeed. Internally the
		 * controller does not have this limitation. See DWC_usb3x
		 * programming guide section 3.2.2.1.
		 */
		bInterval_m1 = min_t(u8, desc->bInterval - 1, 13);

		if (usb_endpoint_type(desc) == USB_ENDPOINT_XFER_INT &&
		    dwc->gadget->speed == USB_SPEED_FULL)
			dep->interval = desc->bInterval;
		else
			dep->interval = 1 << (desc->bInterval - 1);

		params.param1 |= DWC3_DEPCFG_BINTERVAL_M1(bInterval_m1);
	}

	return dwc3_send_gadget_ep_cmd(dep, DWC3_DEPCMD_SETEPCONFIG, &params);
}

static void dwc3_stop_active_transfer(struct dwc3_ep *dep, bool force,
		bool interrupt);

/**
 * __dwc3_gadget_ep_enable - initializes a hw endpoint
 * @dep: endpoint to be initialized
 * @action: one of INIT, MODIFY or RESTORE
 *
 * Caller should take care of locking. Execute all necessary commands to
 * initialize a HW endpoint so it can be used by a gadget driver.
 */
static int __dwc3_gadget_ep_enable(struct dwc3_ep *dep, unsigned int action)
{
	const struct usb_endpoint_descriptor *desc = dep->endpoint.desc;
	struct dwc3		*dwc = dep->dwc;

	u32			reg;
	int			ret;

	if (!(dep->flags & DWC3_EP_ENABLED)) {
		ret = dwc3_gadget_start_config(dep);
		if (ret)
			return ret;
	}

	ret = dwc3_gadget_set_ep_config(dep, action);
	if (ret)
		return ret;

	if (!(dep->flags & DWC3_EP_ENABLED)) {
		struct dwc3_trb	*trb_st_hw;
		struct dwc3_trb	*trb_link;

		dep->type = usb_endpoint_type(desc);
		dep->flags |= DWC3_EP_ENABLED;

		reg = dwc3_readl(dwc->regs, DWC3_DALEPENA);
		reg |= DWC3_DALEPENA_EP(dep->number);
		dwc3_writel(dwc->regs, DWC3_DALEPENA, reg);

		if (usb_endpoint_xfer_control(desc))
			goto out;

		/* Initialize the TRB ring */
		dep->trb_dequeue = 0;
		dep->trb_enqueue = 0;
		memset(dep->trb_pool, 0,
		       sizeof(struct dwc3_trb) * DWC3_TRB_NUM);

		/* Link TRB. The HWO bit is never reset */
		trb_st_hw = &dep->trb_pool[0];

		trb_link = &dep->trb_pool[DWC3_TRB_NUM - 1];
		trb_link->bpl = lower_32_bits(dwc3_trb_dma_offset(dep, trb_st_hw));
		trb_link->bph = upper_32_bits(dwc3_trb_dma_offset(dep, trb_st_hw));
		trb_link->ctrl |= DWC3_TRBCTL_LINK_TRB;
		trb_link->ctrl |= DWC3_TRB_CTRL_HWO;
	}

	/*
	 * Issue StartTransfer here with no-op TRB so we can always rely on No
	 * Response Update Transfer command.
	 */
	if (usb_endpoint_xfer_bulk(desc) ||
			usb_endpoint_xfer_int(desc)) {
		struct dwc3_gadget_ep_cmd_params params;
		struct dwc3_trb	*trb;
		dma_addr_t trb_dma;
		u32 cmd;

		memset(&params, 0, sizeof(params));
		trb = &dep->trb_pool[0];
		trb_dma = dwc3_trb_dma_offset(dep, trb);

		params.param0 = upper_32_bits(trb_dma);
		params.param1 = lower_32_bits(trb_dma);

		cmd = DWC3_DEPCMD_STARTTRANSFER;

		ret = dwc3_send_gadget_ep_cmd(dep, cmd, &params);
		if (ret < 0)
			return ret;

		if (dep->stream_capable) {
			/*
			 * For streams, at start, there maybe a race where the
			 * host primes the endpoint before the function driver
			 * queues a request to initiate a stream. In that case,
			 * the controller will not see the prime to generate the
			 * ERDY and start stream. To workaround this, issue a
			 * no-op TRB as normal, but end it immediately. As a
			 * result, when the function driver queues the request,
			 * the next START_TRANSFER command will cause the
			 * controller to generate an ERDY to initiate the
			 * stream.
			 */
			dwc3_stop_active_transfer(dep, true, true);

			/*
			 * All stream eps will reinitiate stream on NoStream
			 * rejection until we can determine that the host can
			 * prime after the first transfer.
			 */
			dep->flags |= DWC3_EP_FORCE_RESTART_STREAM;
		}
	}

out:
	trace_dwc3_gadget_ep_enable(dep);

	return 0;
}

static void dwc3_remove_requests(struct dwc3 *dwc, struct dwc3_ep *dep)
{
	struct dwc3_request		*req;

	dwc3_stop_active_transfer(dep, true, false);

	/* - giveback all requests to gadget driver */
	while (!list_empty(&dep->started_list)) {
		req = next_request(&dep->started_list);

		dwc3_gadget_giveback(dep, req, -ESHUTDOWN);
	}

	while (!list_empty(&dep->pending_list)) {
		req = next_request(&dep->pending_list);

		dwc3_gadget_giveback(dep, req, -ESHUTDOWN);
	}

	while (!list_empty(&dep->cancelled_list)) {
		req = next_request(&dep->cancelled_list);

		dwc3_gadget_giveback(dep, req, -ESHUTDOWN);
	}
}

/**
 * __dwc3_gadget_ep_disable - disables a hw endpoint
 * @dep: the endpoint to disable
 *
 * This function undoes what __dwc3_gadget_ep_enable did and also removes
 * requests which are currently being processed by the hardware and those which
 * are not yet scheduled.
 *
 * Caller should take care of locking.
 */
static int __dwc3_gadget_ep_disable(struct dwc3_ep *dep)
{
	struct dwc3		*dwc = dep->dwc;
	u32			reg;

	trace_dwc3_gadget_ep_disable(dep);

	/* make sure HW endpoint isn't stalled */
	if (dep->flags & DWC3_EP_STALL)
		__dwc3_gadget_ep_set_halt(dep, 0, false);

	reg = dwc3_readl(dwc->regs, DWC3_DALEPENA);
	reg &= ~DWC3_DALEPENA_EP(dep->number);
	dwc3_writel(dwc->regs, DWC3_DALEPENA, reg);

	/* Clear out the ep descriptors for non-ep0 */
	if (dep->number > 1) {
		dep->endpoint.comp_desc = NULL;
		dep->endpoint.desc = NULL;
	}

	dwc3_remove_requests(dwc, dep);

	dep->stream_capable = false;
	dep->type = 0;
	dep->flags = 0;

	return 0;
}

/* -------------------------------------------------------------------------- */

static int dwc3_gadget_ep0_enable(struct usb_ep *ep,
		const struct usb_endpoint_descriptor *desc)
{
	return -EINVAL;
}

static int dwc3_gadget_ep0_disable(struct usb_ep *ep)
{
	return -EINVAL;
}

/* -------------------------------------------------------------------------- */

static int dwc3_gadget_ep_enable(struct usb_ep *ep,
		const struct usb_endpoint_descriptor *desc)
{
	struct dwc3_ep			*dep;
	struct dwc3			*dwc;
	unsigned long			flags;
	int				ret;

	if (!ep || !desc || desc->bDescriptorType != USB_DT_ENDPOINT) {
		pr_debug("dwc3: invalid parameters\n");
		return -EINVAL;
	}

	if (!desc->wMaxPacketSize) {
		pr_debug("dwc3: missing wMaxPacketSize\n");
		return -EINVAL;
	}

	dep = to_dwc3_ep(ep);
	dwc = dep->dwc;

	if (dev_WARN_ONCE(dwc->dev, dep->flags & DWC3_EP_ENABLED,
					"%s is already enabled\n",
					dep->name))
		return 0;

	spin_lock_irqsave(&dwc->lock, flags);
	ret = __dwc3_gadget_ep_enable(dep, DWC3_DEPCFG_ACTION_INIT);
	spin_unlock_irqrestore(&dwc->lock, flags);

	return ret;
}

static int dwc3_gadget_ep_disable(struct usb_ep *ep)
{
	struct dwc3_ep			*dep;
	struct dwc3			*dwc;
	unsigned long			flags;
	int				ret;

	if (!ep) {
		pr_debug("dwc3: invalid parameters\n");
		return -EINVAL;
	}

	dep = to_dwc3_ep(ep);
	dwc = dep->dwc;

	if (dev_WARN_ONCE(dwc->dev, !(dep->flags & DWC3_EP_ENABLED),
					"%s is already disabled\n",
					dep->name))
		return 0;

	spin_lock_irqsave(&dwc->lock, flags);
	ret = __dwc3_gadget_ep_disable(dep);
	spin_unlock_irqrestore(&dwc->lock, flags);

	return ret;
}

static struct usb_request *dwc3_gadget_ep_alloc_request(struct usb_ep *ep,
		gfp_t gfp_flags)
{
	struct dwc3_request		*req;
	struct dwc3_ep			*dep = to_dwc3_ep(ep);

	req = kzalloc(sizeof(*req), gfp_flags);
	if (!req)
		return NULL;

	req->direction	= dep->direction;
	req->epnum	= dep->number;
	req->dep	= dep;
	req->status	= DWC3_REQUEST_STATUS_UNKNOWN;

	trace_dwc3_alloc_request(req);

	return &req->request;
}

static void dwc3_gadget_ep_free_request(struct usb_ep *ep,
		struct usb_request *request)
{
	struct dwc3_request		*req = to_dwc3_request(request);

	trace_dwc3_free_request(req);
	kfree(req);
}

/**
 * dwc3_ep_prev_trb - returns the previous TRB in the ring
 * @dep: The endpoint with the TRB ring
 * @index: The index of the current TRB in the ring
 *
 * Returns the TRB prior to the one pointed to by the index. If the
 * index is 0, we will wrap backwards, skip the link TRB, and return
 * the one just before that.
 */
static struct dwc3_trb *dwc3_ep_prev_trb(struct dwc3_ep *dep, u8 index)
{
	u8 tmp = index;

	if (!tmp)
		tmp = DWC3_TRB_NUM - 1;

	return &dep->trb_pool[tmp - 1];
}

static u32 dwc3_calc_trbs_left(struct dwc3_ep *dep)
{
	struct dwc3_trb		*tmp;
	u8			trbs_left;

	/*
	 * If enqueue & dequeue are equal than it is either full or empty.
	 *
	 * One way to know for sure is if the TRB right before us has HWO bit
	 * set or not. If it has, then we're definitely full and can't fit any
	 * more transfers in our ring.
	 */
	if (dep->trb_enqueue == dep->trb_dequeue) {
		tmp = dwc3_ep_prev_trb(dep, dep->trb_enqueue);
		if (tmp->ctrl & DWC3_TRB_CTRL_HWO)
			return 0;

		return DWC3_TRB_NUM - 1;
	}

	trbs_left = dep->trb_dequeue - dep->trb_enqueue;
	trbs_left &= (DWC3_TRB_NUM - 1);

	if (dep->trb_dequeue < dep->trb_enqueue)
		trbs_left--;

	return trbs_left;
}

static void __dwc3_prepare_one_trb(struct dwc3_ep *dep, struct dwc3_trb *trb,
		dma_addr_t dma, unsigned int length, unsigned int chain,
		unsigned int node, unsigned int stream_id,
		unsigned int short_not_ok, unsigned int no_interrupt,
		unsigned int is_last, bool must_interrupt)
{
	struct dwc3		*dwc = dep->dwc;
	struct usb_gadget	*gadget = dwc->gadget;
	enum usb_device_speed	speed = gadget->speed;

	trb->size = DWC3_TRB_SIZE_LENGTH(length);
	trb->bpl = lower_32_bits(dma);
	trb->bph = upper_32_bits(dma);

	switch (usb_endpoint_type(dep->endpoint.desc)) {
	case USB_ENDPOINT_XFER_CONTROL:
		trb->ctrl = DWC3_TRBCTL_CONTROL_SETUP;
		break;

	case USB_ENDPOINT_XFER_ISOC:
		if (!node) {
			trb->ctrl = DWC3_TRBCTL_ISOCHRONOUS_FIRST;

			/*
			 * USB Specification 2.0 Section 5.9.2 states that: "If
			 * there is only a single transaction in the microframe,
			 * only a DATA0 data packet PID is used.  If there are
			 * two transactions per microframe, DATA1 is used for
			 * the first transaction data packet and DATA0 is used
			 * for the second transaction data packet.  If there are
			 * three transactions per microframe, DATA2 is used for
			 * the first transaction data packet, DATA1 is used for
			 * the second, and DATA0 is used for the third."
			 *
			 * IOW, we should satisfy the following cases:
			 *
			 * 1) length <= maxpacket
			 *	- DATA0
			 *
			 * 2) maxpacket < length <= (2 * maxpacket)
			 *	- DATA1, DATA0
			 *
			 * 3) (2 * maxpacket) < length <= (3 * maxpacket)
			 *	- DATA2, DATA1, DATA0
			 */
			if (speed == USB_SPEED_HIGH) {
				struct usb_ep *ep = &dep->endpoint;
				unsigned int mult = 2;
				unsigned int maxp = usb_endpoint_maxp(ep->desc);

				if (length <= (2 * maxp))
					mult--;

				if (length <= maxp)
					mult--;

				trb->size |= DWC3_TRB_SIZE_PCM1(mult);
			}
		} else {
			trb->ctrl = DWC3_TRBCTL_ISOCHRONOUS;
		}

		/* always enable Interrupt on Missed ISOC */
		trb->ctrl |= DWC3_TRB_CTRL_ISP_IMI;
		break;

	case USB_ENDPOINT_XFER_BULK:
	case USB_ENDPOINT_XFER_INT:
		trb->ctrl = DWC3_TRBCTL_NORMAL;
		break;
	default:
		/*
		 * This is only possible with faulty memory because we
		 * checked it already :)
		 */
		dev_WARN(dwc->dev, "Unknown endpoint type %d\n",
				usb_endpoint_type(dep->endpoint.desc));
	}

	/*
	 * Enable Continue on Short Packet
	 * when endpoint is not a stream capable
	 */
	if (usb_endpoint_dir_out(dep->endpoint.desc)) {
		if (!dep->stream_capable)
			trb->ctrl |= DWC3_TRB_CTRL_CSP;

		if (short_not_ok)
			trb->ctrl |= DWC3_TRB_CTRL_ISP_IMI;
	}

	if ((!no_interrupt && !chain) || must_interrupt)
		trb->ctrl |= DWC3_TRB_CTRL_IOC;

	if (chain)
		trb->ctrl |= DWC3_TRB_CTRL_CHN;
	else if (dep->stream_capable && is_last)
		trb->ctrl |= DWC3_TRB_CTRL_LST;

	if (usb_endpoint_xfer_bulk(dep->endpoint.desc) && dep->stream_capable)
		trb->ctrl |= DWC3_TRB_CTRL_SID_SOFN(stream_id);

	trb->ctrl |= DWC3_TRB_CTRL_HWO;

	dwc3_ep_inc_enq(dep);

	trace_dwc3_prepare_trb(dep, trb);
}

/**
 * dwc3_prepare_one_trb - setup one TRB from one request
 * @dep: endpoint for which this request is prepared
 * @req: dwc3_request pointer
 * @trb_length: buffer size of the TRB
 * @chain: should this TRB be chained to the next?
 * @node: only for isochronous endpoints. First TRB needs different type.
 * @use_bounce_buffer: set to use bounce buffer
 * @must_interrupt: set to interrupt on TRB completion
 */
static void dwc3_prepare_one_trb(struct dwc3_ep *dep,
		struct dwc3_request *req, unsigned int trb_length,
		unsigned int chain, unsigned int node, bool use_bounce_buffer,
		bool must_interrupt)
{
	struct dwc3_trb		*trb;
	dma_addr_t		dma;
	unsigned int		stream_id = req->request.stream_id;
	unsigned int		short_not_ok = req->request.short_not_ok;
	unsigned int		no_interrupt = req->request.no_interrupt;
	unsigned int		is_last = req->request.is_last;

	if (use_bounce_buffer)
		dma = dep->dwc->bounce_addr;
	else if (req->request.num_sgs > 0)
		dma = sg_dma_address(req->start_sg);
	else
		dma = req->request.dma;

	trb = &dep->trb_pool[dep->trb_enqueue];

	if (!req->trb) {
		dwc3_gadget_move_started_request(req);
		req->trb = trb;
		req->trb_dma = dwc3_trb_dma_offset(dep, trb);
	}

	req->num_trbs++;

	__dwc3_prepare_one_trb(dep, trb, dma, trb_length, chain, node,
			stream_id, short_not_ok, no_interrupt, is_last,
			must_interrupt);
}

static bool dwc3_needs_extra_trb(struct dwc3_ep *dep, struct dwc3_request *req)
{
	unsigned int maxp = usb_endpoint_maxp(dep->endpoint.desc);
	unsigned int rem = req->request.length % maxp;

	if ((req->request.length && req->request.zero && !rem &&
			!usb_endpoint_xfer_isoc(dep->endpoint.desc)) ||
			(!req->direction && rem))
		return true;

	return false;
}

/**
 * dwc3_prepare_last_sg - prepare TRBs for the last SG entry
 * @dep: The endpoint that the request belongs to
 * @req: The request to prepare
 * @entry_length: The last SG entry size
 * @node: Indicates whether this is not the first entry (for isoc only)
 *
 * Return the number of TRBs prepared.
 */
static int dwc3_prepare_last_sg(struct dwc3_ep *dep,
		struct dwc3_request *req, unsigned int entry_length,
		unsigned int node)
{
	unsigned int maxp = usb_endpoint_maxp(dep->endpoint.desc);
	unsigned int rem = req->request.length % maxp;
	unsigned int num_trbs = 1;

	if (dwc3_needs_extra_trb(dep, req))
		num_trbs++;

	if (dwc3_calc_trbs_left(dep) < num_trbs)
		return 0;

	req->needs_extra_trb = num_trbs > 1;

	/* Prepare a normal TRB */
	if (req->direction || req->request.length)
		dwc3_prepare_one_trb(dep, req, entry_length,
				req->needs_extra_trb, node, false, false);

	/* Prepare extra TRBs for ZLP and MPS OUT transfer alignment */
	if ((!req->direction && !req->request.length) || req->needs_extra_trb)
		dwc3_prepare_one_trb(dep, req,
				req->direction ? 0 : maxp - rem,
				false, 1, true, false);

	return num_trbs;
}

static int dwc3_prepare_trbs_sg(struct dwc3_ep *dep,
		struct dwc3_request *req)
{
	struct scatterlist *sg = req->start_sg;
	struct scatterlist *s;
	int		i;
	unsigned int length = req->request.length;
	unsigned int remaining = req->request.num_mapped_sgs
		- req->num_queued_sgs;
	unsigned int num_trbs = req->num_trbs;
	bool needs_extra_trb = dwc3_needs_extra_trb(dep, req);

	/*
	 * If we resume preparing the request, then get the remaining length of
	 * the request and resume where we left off.
	 */
	for_each_sg(req->request.sg, s, req->num_queued_sgs, i)
		length -= sg_dma_len(s);

	for_each_sg(sg, s, remaining, i) {
		unsigned int num_trbs_left = dwc3_calc_trbs_left(dep);
		unsigned int trb_length;
		bool must_interrupt = false;
		bool last_sg = false;

		trb_length = min_t(unsigned int, length, sg_dma_len(s));

		length -= trb_length;

		/*
		 * IOMMU driver is coalescing the list of sgs which shares a
		 * page boundary into one and giving it to USB driver. With
		 * this the number of sgs mapped is not equal to the number of
		 * sgs passed. So mark the chain bit to false if it isthe last
		 * mapped sg.
		 */
		if ((i == remaining - 1) || !length)
			last_sg = true;

		if (!num_trbs_left)
			break;

		if (last_sg) {
			if (!dwc3_prepare_last_sg(dep, req, trb_length, i))
				break;
		} else {
			/*
			 * Look ahead to check if we have enough TRBs for the
			 * next SG entry. If not, set interrupt on this TRB to
			 * resume preparing the next SG entry when more TRBs are
			 * free.
			 */
			if (num_trbs_left == 1 || (needs_extra_trb &&
					num_trbs_left <= 2 &&
					sg_dma_len(sg_next(s)) >= length))
				must_interrupt = true;

			dwc3_prepare_one_trb(dep, req, trb_length, 1, i, false,
					must_interrupt);
		}

		/*
		 * There can be a situation where all sgs in sglist are not
		 * queued because of insufficient trb number. To handle this
		 * case, update start_sg to next sg to be queued, so that
		 * we have free trbs we can continue queuing from where we
		 * previously stopped
		 */
		if (!last_sg)
			req->start_sg = sg_next(s);

		req->num_queued_sgs++;

		/*
		 * The number of pending SG entries may not correspond to the
		 * number of mapped SG entries. If all the data are queued, then
		 * don't include unused SG entries.
		 */
		if (length == 0) {
			req->num_pending_sgs -= req->request.num_mapped_sgs - req->num_queued_sgs;
			break;
		}

		if (must_interrupt)
			break;
	}

	return req->num_trbs - num_trbs;
}

static int dwc3_prepare_trbs_linear(struct dwc3_ep *dep,
		struct dwc3_request *req)
{
	return dwc3_prepare_last_sg(dep, req, req->request.length, 0);
}

/*
 * dwc3_prepare_trbs - setup TRBs from requests
 * @dep: endpoint for which requests are being prepared
 *
 * The function goes through the requests list and sets up TRBs for the
 * transfers. The function returns once there are no more TRBs available or
 * it runs out of requests.
 *
 * Returns the number of TRBs prepared or negative errno.
 */
static int dwc3_prepare_trbs(struct dwc3_ep *dep)
{
	struct dwc3_request	*req, *n;
	int			ret = 0;

	BUILD_BUG_ON_NOT_POWER_OF_2(DWC3_TRB_NUM);

	/*
	 * We can get in a situation where there's a request in the started list
	 * but there weren't enough TRBs to fully kick it in the first time
	 * around, so it has been waiting for more TRBs to be freed up.
	 *
	 * In that case, we should check if we have a request with pending_sgs
	 * in the started list and prepare TRBs for that request first,
	 * otherwise we will prepare TRBs completely out of order and that will
	 * break things.
	 */
	list_for_each_entry(req, &dep->started_list, list) {
		if (req->num_pending_sgs > 0) {
			ret = dwc3_prepare_trbs_sg(dep, req);
			if (!ret || req->num_pending_sgs)
				return ret;
		}

		if (!dwc3_calc_trbs_left(dep))
			return ret;

		/*
		 * Don't prepare beyond a transfer. In DWC_usb32, its transfer
		 * burst capability may try to read and use TRBs beyond the
		 * active transfer instead of stopping.
		 */
		if (dep->stream_capable && req->request.is_last)
			return ret;
	}

	list_for_each_entry_safe(req, n, &dep->pending_list, list) {
		struct dwc3	*dwc = dep->dwc;

		ret = usb_gadget_map_request_by_dev(dwc->sysdev, &req->request,
						    dep->direction);
		if (ret)
			return ret;

		req->sg			= req->request.sg;
		req->start_sg		= req->sg;
		req->num_queued_sgs	= 0;
		req->num_pending_sgs	= req->request.num_mapped_sgs;

		if (req->num_pending_sgs > 0) {
			ret = dwc3_prepare_trbs_sg(dep, req);
			if (req->num_pending_sgs)
				return ret;
		} else {
			ret = dwc3_prepare_trbs_linear(dep, req);
		}

		if (!ret || !dwc3_calc_trbs_left(dep))
			return ret;

		/*
		 * Don't prepare beyond a transfer. In DWC_usb32, its transfer
		 * burst capability may try to read and use TRBs beyond the
		 * active transfer instead of stopping.
		 */
		if (dep->stream_capable && req->request.is_last)
			return ret;
	}

	return ret;
}

static void dwc3_gadget_ep_cleanup_cancelled_requests(struct dwc3_ep *dep);

static int __dwc3_gadget_kick_transfer(struct dwc3_ep *dep)
{
	struct dwc3_gadget_ep_cmd_params params;
	struct dwc3_request		*req;
	int				starting;
	int				ret;
	u32				cmd;

	/*
	 * Note that it's normal to have no new TRBs prepared (i.e. ret == 0).
	 * This happens when we need to stop and restart a transfer such as in
	 * the case of reinitiating a stream or retrying an isoc transfer.
	 */
	ret = dwc3_prepare_trbs(dep);
	if (ret < 0)
		return ret;

	starting = !(dep->flags & DWC3_EP_TRANSFER_STARTED);

	/*
	 * If there's no new TRB prepared and we don't need to restart a
	 * transfer, there's no need to update the transfer.
	 */
	if (!ret && !starting)
		return ret;

	req = next_request(&dep->started_list);
	if (!req) {
		dep->flags |= DWC3_EP_PENDING_REQUEST;
		return 0;
	}

	memset(&params, 0, sizeof(params));

	if (starting) {
		params.param0 = upper_32_bits(req->trb_dma);
		params.param1 = lower_32_bits(req->trb_dma);
		cmd = DWC3_DEPCMD_STARTTRANSFER;

		if (dep->stream_capable)
			cmd |= DWC3_DEPCMD_PARAM(req->request.stream_id);

		if (usb_endpoint_xfer_isoc(dep->endpoint.desc))
			cmd |= DWC3_DEPCMD_PARAM(dep->frame_number);
	} else {
		cmd = DWC3_DEPCMD_UPDATETRANSFER |
			DWC3_DEPCMD_PARAM(dep->resource_index);
	}

	ret = dwc3_send_gadget_ep_cmd(dep, cmd, &params);
	if (ret < 0) {
		struct dwc3_request *tmp;

		if (ret == -EAGAIN)
			return ret;

		dwc3_stop_active_transfer(dep, true, true);

		list_for_each_entry_safe(req, tmp, &dep->started_list, list)
			dwc3_gadget_move_cancelled_request(req);

		/* If ep isn't started, then there's no end transfer pending */
		if (!(dep->flags & DWC3_EP_END_TRANSFER_PENDING))
			dwc3_gadget_ep_cleanup_cancelled_requests(dep);

		return ret;
	}

	if (dep->stream_capable && req->request.is_last)
		dep->flags |= DWC3_EP_WAIT_TRANSFER_COMPLETE;

	return 0;
}

static int __dwc3_gadget_get_frame(struct dwc3 *dwc)
{
	u32			reg;

	reg = dwc3_readl(dwc->regs, DWC3_DSTS);
	return DWC3_DSTS_SOFFN(reg);
}

/**
 * dwc3_gadget_start_isoc_quirk - workaround invalid frame number
 * @dep: isoc endpoint
 *
 * This function tests for the correct combination of BIT[15:14] from the 16-bit
 * microframe number reported by the XferNotReady event for the future frame
 * number to start the isoc transfer.
 *
 * In DWC_usb31 version 1.70a-ea06 and prior, for highspeed and fullspeed
 * isochronous IN, BIT[15:14] of the 16-bit microframe number reported by the
 * XferNotReady event are invalid. The driver uses this number to schedule the
 * isochronous transfer and passes it to the START TRANSFER command. Because
 * this number is invalid, the command may fail. If BIT[15:14] matches the
 * internal 16-bit microframe, the START TRANSFER command will pass and the
 * transfer will start at the scheduled time, if it is off by 1, the command
 * will still pass, but the transfer will start 2 seconds in the future. For all
 * other conditions, the START TRANSFER command will fail with bus-expiry.
 *
 * In order to workaround this issue, we can test for the correct combination of
 * BIT[15:14] by sending START TRANSFER commands with different values of
 * BIT[15:14]: 'b00, 'b01, 'b10, and 'b11. Each combination is 2^14 uframe apart
 * (or 2 seconds). 4 seconds into the future will result in a bus-expiry status.
 * As the result, within the 4 possible combinations for BIT[15:14], there will
 * be 2 successful and 2 failure START COMMAND status. One of the 2 successful
 * command status will result in a 2-second delay start. The smaller BIT[15:14]
 * value is the correct combination.
 *
 * Since there are only 4 outcomes and the results are ordered, we can simply
 * test 2 START TRANSFER commands with BIT[15:14] combinations 'b00 and 'b01 to
 * deduce the smaller successful combination.
 *
 * Let test0 = test status for combination 'b00 and test1 = test status for 'b01
 * of BIT[15:14]. The correct combination is as follow:
 *
 * if test0 fails and test1 passes, BIT[15:14] is 'b01
 * if test0 fails and test1 fails, BIT[15:14] is 'b10
 * if test0 passes and test1 fails, BIT[15:14] is 'b11
 * if test0 passes and test1 passes, BIT[15:14] is 'b00
 *
 * Synopsys STAR 9001202023: Wrong microframe number for isochronous IN
 * endpoints.
 */
static int dwc3_gadget_start_isoc_quirk(struct dwc3_ep *dep)
{
	int cmd_status = 0;
	bool test0;
	bool test1;

	while (dep->combo_num < 2) {
		struct dwc3_gadget_ep_cmd_params params;
		u32 test_frame_number;
		u32 cmd;

		/*
		 * Check if we can start isoc transfer on the next interval or
		 * 4 uframes in the future with BIT[15:14] as dep->combo_num
		 */
		test_frame_number = dep->frame_number & DWC3_FRNUMBER_MASK;
		test_frame_number |= dep->combo_num << 14;
		test_frame_number += max_t(u32, 4, dep->interval);

		params.param0 = upper_32_bits(dep->dwc->bounce_addr);
		params.param1 = lower_32_bits(dep->dwc->bounce_addr);

		cmd = DWC3_DEPCMD_STARTTRANSFER;
		cmd |= DWC3_DEPCMD_PARAM(test_frame_number);
		cmd_status = dwc3_send_gadget_ep_cmd(dep, cmd, &params);

		/* Redo if some other failure beside bus-expiry is received */
		if (cmd_status && cmd_status != -EAGAIN) {
			dep->start_cmd_status = 0;
			dep->combo_num = 0;
			return 0;
		}

		/* Store the first test status */
		if (dep->combo_num == 0)
			dep->start_cmd_status = cmd_status;

		dep->combo_num++;

		/*
		 * End the transfer if the START_TRANSFER command is successful
		 * to wait for the next XferNotReady to test the command again
		 */
		if (cmd_status == 0) {
			dwc3_stop_active_transfer(dep, true, true);
			return 0;
		}
	}

	/* test0 and test1 are both completed at this point */
	test0 = (dep->start_cmd_status == 0);
	test1 = (cmd_status == 0);

	if (!test0 && test1)
		dep->combo_num = 1;
	else if (!test0 && !test1)
		dep->combo_num = 2;
	else if (test0 && !test1)
		dep->combo_num = 3;
	else if (test0 && test1)
		dep->combo_num = 0;

	dep->frame_number &= DWC3_FRNUMBER_MASK;
	dep->frame_number |= dep->combo_num << 14;
	dep->frame_number += max_t(u32, 4, dep->interval);

	/* Reinitialize test variables */
	dep->start_cmd_status = 0;
	dep->combo_num = 0;

	return __dwc3_gadget_kick_transfer(dep);
}

static int __dwc3_gadget_start_isoc(struct dwc3_ep *dep)
{
	const struct usb_endpoint_descriptor *desc = dep->endpoint.desc;
	struct dwc3 *dwc = dep->dwc;
	int ret;
	int i;

	if (list_empty(&dep->pending_list) &&
	    list_empty(&dep->started_list)) {
		dep->flags |= DWC3_EP_PENDING_REQUEST;
		return -EAGAIN;
	}

	if (!dwc->dis_start_transfer_quirk &&
	    (DWC3_VER_IS_PRIOR(DWC31, 170A) ||
	     DWC3_VER_TYPE_IS_WITHIN(DWC31, 170A, EA01, EA06))) {
		if (dwc->gadget->speed <= USB_SPEED_HIGH && dep->direction)
			return dwc3_gadget_start_isoc_quirk(dep);
	}

	if (desc->bInterval <= 14 &&
	    dwc->gadget->speed >= USB_SPEED_HIGH) {
		u32 frame = __dwc3_gadget_get_frame(dwc);
		bool rollover = frame <
				(dep->frame_number & DWC3_FRNUMBER_MASK);

		/*
		 * frame_number is set from XferNotReady and may be already
		 * out of date. DSTS only provides the lower 14 bit of the
		 * current frame number. So add the upper two bits of
		 * frame_number and handle a possible rollover.
		 * This will provide the correct frame_number unless more than
		 * rollover has happened since XferNotReady.
		 */

		dep->frame_number = (dep->frame_number & ~DWC3_FRNUMBER_MASK) |
				     frame;
		if (rollover)
			dep->frame_number += BIT(14);
	}

	for (i = 0; i < DWC3_ISOC_MAX_RETRIES; i++) {
		dep->frame_number = DWC3_ALIGN_FRAME(dep, i + 1);

		ret = __dwc3_gadget_kick_transfer(dep);
		if (ret != -EAGAIN)
			break;
	}

	/*
	 * After a number of unsuccessful start attempts due to bus-expiry
	 * status, issue END_TRANSFER command and retry on the next XferNotReady
	 * event.
	 */
	if (ret == -EAGAIN) {
		struct dwc3_gadget_ep_cmd_params params;
		u32 cmd;

		cmd = DWC3_DEPCMD_ENDTRANSFER |
			DWC3_DEPCMD_CMDIOC |
			DWC3_DEPCMD_PARAM(dep->resource_index);

		dep->resource_index = 0;
		memset(&params, 0, sizeof(params));

		ret = dwc3_send_gadget_ep_cmd(dep, cmd, &params);
		if (!ret)
			dep->flags |= DWC3_EP_END_TRANSFER_PENDING;
	}

	return ret;
}

static int __dwc3_gadget_ep_queue(struct dwc3_ep *dep, struct dwc3_request *req)
{
	struct dwc3		*dwc = dep->dwc;

	if (!dep->endpoint.desc || !dwc->pullups_connected || !dwc->connected) {
		dev_err(dwc->dev, "%s: can't queue to disabled endpoint\n",
				dep->name);
		return -ESHUTDOWN;
	}

	if (WARN(req->dep != dep, "request %pK belongs to '%s'\n",
				&req->request, req->dep->name))
		return -EINVAL;

	if (WARN(req->status < DWC3_REQUEST_STATUS_COMPLETED,
				"%s: request %pK already in flight\n",
				dep->name, &req->request))
		return -EINVAL;

	pm_runtime_get(dwc->dev);

	req->request.actual	= 0;
	req->request.status	= -EINPROGRESS;

	trace_dwc3_ep_queue(req);

	list_add_tail(&req->list, &dep->pending_list);
	req->status = DWC3_REQUEST_STATUS_QUEUED;

	if (dep->flags & DWC3_EP_WAIT_TRANSFER_COMPLETE)
		return 0;

	/*
	 * Start the transfer only after the END_TRANSFER is completed
	 * and endpoint STALL is cleared.
	 */
	if ((dep->flags & DWC3_EP_END_TRANSFER_PENDING) ||
	    (dep->flags & DWC3_EP_WEDGE) ||
	    (dep->flags & DWC3_EP_STALL)) {
		dep->flags |= DWC3_EP_DELAY_START;
		return 0;
	}

	/*
	 * NOTICE: Isochronous endpoints should NEVER be prestarted. We must
	 * wait for a XferNotReady event so we will know what's the current
	 * (micro-)frame number.
	 *
	 * Without this trick, we are very, very likely gonna get Bus Expiry
	 * errors which will force us issue EndTransfer command.
	 */
	if (usb_endpoint_xfer_isoc(dep->endpoint.desc)) {
		if (!(dep->flags & DWC3_EP_PENDING_REQUEST) &&
				!(dep->flags & DWC3_EP_TRANSFER_STARTED))
			return 0;

		if ((dep->flags & DWC3_EP_PENDING_REQUEST)) {
			if (!(dep->flags & DWC3_EP_TRANSFER_STARTED))
				return __dwc3_gadget_start_isoc(dep);
		}
	}

	__dwc3_gadget_kick_transfer(dep);

	return 0;
}

static int dwc3_gadget_ep_queue(struct usb_ep *ep, struct usb_request *request,
	gfp_t gfp_flags)
{
	struct dwc3_request		*req = to_dwc3_request(request);
	struct dwc3_ep			*dep = to_dwc3_ep(ep);
	struct dwc3			*dwc = dep->dwc;

	unsigned long			flags;

	int				ret;

	spin_lock_irqsave(&dwc->lock, flags);
	ret = __dwc3_gadget_ep_queue(dep, req);
	spin_unlock_irqrestore(&dwc->lock, flags);

	return ret;
}

static void dwc3_gadget_ep_skip_trbs(struct dwc3_ep *dep, struct dwc3_request *req)
{
	int i;

	/* If req->trb is not set, then the request has not started */
	if (!req->trb)
		return;

	/*
	 * If request was already started, this means we had to
	 * stop the transfer. With that we also need to ignore
	 * all TRBs used by the request, however TRBs can only
	 * be modified after completion of END_TRANSFER
	 * command. So what we do here is that we wait for
	 * END_TRANSFER completion and only after that, we jump
	 * over TRBs by clearing HWO and incrementing dequeue
	 * pointer.
	 */
	for (i = 0; i < req->num_trbs; i++) {
		struct dwc3_trb *trb;

		trb = &dep->trb_pool[dep->trb_dequeue];
		trb->ctrl &= ~DWC3_TRB_CTRL_HWO;
		dwc3_ep_inc_deq(dep);
	}

	req->num_trbs = 0;
}

static void dwc3_gadget_ep_cleanup_cancelled_requests(struct dwc3_ep *dep)
{
	struct dwc3_request		*req;
	struct dwc3_request		*tmp;

	list_for_each_entry_safe(req, tmp, &dep->cancelled_list, list) {
		dwc3_gadget_ep_skip_trbs(dep, req);
		dwc3_gadget_giveback(dep, req, -ECONNRESET);
	}
}

static int dwc3_gadget_ep_dequeue(struct usb_ep *ep,
		struct usb_request *request)
{
	struct dwc3_request		*req = to_dwc3_request(request);
	struct dwc3_request		*r = NULL;

	struct dwc3_ep			*dep = to_dwc3_ep(ep);
	struct dwc3			*dwc = dep->dwc;

	unsigned long			flags;
	int				ret = 0;

	trace_dwc3_ep_dequeue(req);

	spin_lock_irqsave(&dwc->lock, flags);

	list_for_each_entry(r, &dep->cancelled_list, list) {
		if (r == req)
			goto out;
	}

	list_for_each_entry(r, &dep->pending_list, list) {
		if (r == req) {
			dwc3_gadget_giveback(dep, req, -ECONNRESET);
			goto out;
		}
	}

	list_for_each_entry(r, &dep->started_list, list) {
		if (r == req) {
			struct dwc3_request *t;

			/* wait until it is processed */
			dwc3_stop_active_transfer(dep, true, true);

			/*
			 * Remove any started request if the transfer is
			 * cancelled.
			 */
			list_for_each_entry_safe(r, t, &dep->started_list, list)
				dwc3_gadget_move_cancelled_request(r);

			dep->flags &= ~DWC3_EP_WAIT_TRANSFER_COMPLETE;

			goto out;
		}
	}

	dev_err(dwc->dev, "request %pK was not queued to %s\n",
		request, ep->name);
	ret = -EINVAL;
out:
	spin_unlock_irqrestore(&dwc->lock, flags);

	return ret;
}

int __dwc3_gadget_ep_set_halt(struct dwc3_ep *dep, int value, int protocol)
{
	struct dwc3_gadget_ep_cmd_params	params;
	struct dwc3				*dwc = dep->dwc;
	struct dwc3_request			*req;
	struct dwc3_request			*tmp;
	int					ret;

	if (usb_endpoint_xfer_isoc(dep->endpoint.desc)) {
		dev_err(dwc->dev, "%s is of Isochronous type\n", dep->name);
		return -EINVAL;
	}

	memset(&params, 0x00, sizeof(params));

	if (value) {
		struct dwc3_trb *trb;

		unsigned int transfer_in_flight;
		unsigned int started;

		if (dep->number > 1)
			trb = dwc3_ep_prev_trb(dep, dep->trb_enqueue);
		else
			trb = &dwc->ep0_trb[dep->trb_enqueue];

		transfer_in_flight = trb->ctrl & DWC3_TRB_CTRL_HWO;
		started = !list_empty(&dep->started_list);

		if (!protocol && ((dep->direction && transfer_in_flight) ||
				(!dep->direction && started))) {
			return -EAGAIN;
		}

		ret = dwc3_send_gadget_ep_cmd(dep, DWC3_DEPCMD_SETSTALL,
				&params);
		if (ret)
			dev_err(dwc->dev, "failed to set STALL on %s\n",
					dep->name);
		else
			dep->flags |= DWC3_EP_STALL;
	} else {
		/*
		 * Don't issue CLEAR_STALL command to control endpoints. The
		 * controller automatically clears the STALL when it receives
		 * the SETUP token.
		 */
		if (dep->number <= 1) {
			dep->flags &= ~(DWC3_EP_STALL | DWC3_EP_WEDGE);
			return 0;
		}

		dwc3_stop_active_transfer(dep, true, true);

		list_for_each_entry_safe(req, tmp, &dep->started_list, list)
			dwc3_gadget_move_cancelled_request(req);

		if (dep->flags & DWC3_EP_END_TRANSFER_PENDING) {
			dep->flags |= DWC3_EP_PENDING_CLEAR_STALL;
			return 0;
		}

		dwc3_gadget_ep_cleanup_cancelled_requests(dep);

		ret = dwc3_send_clear_stall_ep_cmd(dep);
		if (ret) {
			dev_err(dwc->dev, "failed to clear STALL on %s\n",
					dep->name);
			return ret;
		}

		dep->flags &= ~(DWC3_EP_STALL | DWC3_EP_WEDGE);

		if ((dep->flags & DWC3_EP_DELAY_START) &&
		    !usb_endpoint_xfer_isoc(dep->endpoint.desc))
			__dwc3_gadget_kick_transfer(dep);

		dep->flags &= ~DWC3_EP_DELAY_START;
	}

	return ret;
}

static int dwc3_gadget_ep_set_halt(struct usb_ep *ep, int value)
{
	struct dwc3_ep			*dep = to_dwc3_ep(ep);
	struct dwc3			*dwc = dep->dwc;

	unsigned long			flags;

	int				ret;

	spin_lock_irqsave(&dwc->lock, flags);
	ret = __dwc3_gadget_ep_set_halt(dep, value, false);
	spin_unlock_irqrestore(&dwc->lock, flags);

	return ret;
}

static int dwc3_gadget_ep_set_wedge(struct usb_ep *ep)
{
	struct dwc3_ep			*dep = to_dwc3_ep(ep);
	struct dwc3			*dwc = dep->dwc;
	unsigned long			flags;
	int				ret;

	spin_lock_irqsave(&dwc->lock, flags);
	dep->flags |= DWC3_EP_WEDGE;

	if (dep->number == 0 || dep->number == 1)
		ret = __dwc3_gadget_ep0_set_halt(ep, 1);
	else
		ret = __dwc3_gadget_ep_set_halt(dep, 1, false);
	spin_unlock_irqrestore(&dwc->lock, flags);

	return ret;
}

/* -------------------------------------------------------------------------- */

static struct usb_endpoint_descriptor dwc3_gadget_ep0_desc = {
	.bLength	= USB_DT_ENDPOINT_SIZE,
	.bDescriptorType = USB_DT_ENDPOINT,
	.bmAttributes	= USB_ENDPOINT_XFER_CONTROL,
};

static const struct usb_ep_ops dwc3_gadget_ep0_ops = {
	.enable		= dwc3_gadget_ep0_enable,
	.disable	= dwc3_gadget_ep0_disable,
	.alloc_request	= dwc3_gadget_ep_alloc_request,
	.free_request	= dwc3_gadget_ep_free_request,
	.queue		= dwc3_gadget_ep0_queue,
	.dequeue	= dwc3_gadget_ep_dequeue,
	.set_halt	= dwc3_gadget_ep0_set_halt,
	.set_wedge	= dwc3_gadget_ep_set_wedge,
};

static const struct usb_ep_ops dwc3_gadget_ep_ops = {
	.enable		= dwc3_gadget_ep_enable,
	.disable	= dwc3_gadget_ep_disable,
	.alloc_request	= dwc3_gadget_ep_alloc_request,
	.free_request	= dwc3_gadget_ep_free_request,
	.queue		= dwc3_gadget_ep_queue,
	.dequeue	= dwc3_gadget_ep_dequeue,
	.set_halt	= dwc3_gadget_ep_set_halt,
	.set_wedge	= dwc3_gadget_ep_set_wedge,
};

/* -------------------------------------------------------------------------- */

static int dwc3_gadget_get_frame(struct usb_gadget *g)
{
	struct dwc3		*dwc = gadget_to_dwc(g);

	return __dwc3_gadget_get_frame(dwc);
}

static int __dwc3_gadget_wakeup(struct dwc3 *dwc)
{
	int			retries;

	int			ret;
	u32			reg;

	u8			link_state;

	/*
	 * According to the Databook Remote wakeup request should
	 * be issued only when the device is in early suspend state.
	 *
	 * We can check that via USB Link State bits in DSTS register.
	 */
	reg = dwc3_readl(dwc->regs, DWC3_DSTS);

	link_state = DWC3_DSTS_USBLNKST(reg);

	switch (link_state) {
	case DWC3_LINK_STATE_RESET:
	case DWC3_LINK_STATE_RX_DET:	/* in HS, means Early Suspend */
	case DWC3_LINK_STATE_U3:	/* in HS, means SUSPEND */
	case DWC3_LINK_STATE_U2:	/* in HS, means Sleep (L1) */
	case DWC3_LINK_STATE_U1:
	case DWC3_LINK_STATE_RESUME:
		break;
	default:
		return -EINVAL;
	}

	ret = dwc3_gadget_set_link_state(dwc, DWC3_LINK_STATE_RECOV);
	if (ret < 0) {
		dev_err(dwc->dev, "failed to put link in Recovery\n");
		return ret;
	}

	/* Recent versions do this automatically */
	if (DWC3_VER_IS_PRIOR(DWC3, 194A)) {
		/* write zeroes to Link Change Request */
		reg = dwc3_readl(dwc->regs, DWC3_DCTL);
		reg &= ~DWC3_DCTL_ULSTCHNGREQ_MASK;
		dwc3_writel(dwc->regs, DWC3_DCTL, reg);
	}

	/* poll until Link State changes to ON */
	retries = 20000;

	while (retries--) {
		reg = dwc3_readl(dwc->regs, DWC3_DSTS);

		/* in HS, means ON */
		if (DWC3_DSTS_USBLNKST(reg) == DWC3_LINK_STATE_U0)
			break;
	}

	if (DWC3_DSTS_USBLNKST(reg) != DWC3_LINK_STATE_U0) {
		dev_err(dwc->dev, "failed to send remote wakeup\n");
		return -EINVAL;
	}

	return 0;
}

static int dwc3_gadget_wakeup(struct usb_gadget *g)
{
	struct dwc3		*dwc = gadget_to_dwc(g);
	unsigned long		flags;
	int			ret;

	spin_lock_irqsave(&dwc->lock, flags);
	ret = __dwc3_gadget_wakeup(dwc);
	spin_unlock_irqrestore(&dwc->lock, flags);

	return ret;
}

static int dwc3_gadget_set_selfpowered(struct usb_gadget *g,
		int is_selfpowered)
{
	struct dwc3		*dwc = gadget_to_dwc(g);
	unsigned long		flags;

	spin_lock_irqsave(&dwc->lock, flags);
	g->is_selfpowered = !!is_selfpowered;
	spin_unlock_irqrestore(&dwc->lock, flags);

	return 0;
}

static void dwc3_stop_active_transfers(struct dwc3 *dwc)
{
	u32 epnum;

	for (epnum = 2; epnum < dwc->num_eps; epnum++) {
		struct dwc3_ep *dep;

		dep = dwc->eps[epnum];
		if (!dep)
			continue;

		dwc3_remove_requests(dwc, dep);
	}
}

static int dwc3_gadget_run_stop(struct dwc3 *dwc, int is_on, int suspend)
{
	u32			reg;
	u32			timeout = 500;

	if (pm_runtime_suspended(dwc->dev))
		return 0;

	reg = dwc3_readl(dwc->regs, DWC3_DCTL);
	if (is_on) {
		if (DWC3_VER_IS_WITHIN(DWC3, ANY, 187A)) {
			reg &= ~DWC3_DCTL_TRGTULST_MASK;
			reg |= DWC3_DCTL_TRGTULST_RX_DET;
		}

		if (!DWC3_VER_IS_PRIOR(DWC3, 194A))
			reg &= ~DWC3_DCTL_KEEP_CONNECT;
		reg |= DWC3_DCTL_RUN_STOP;

		if (dwc->has_hibernation)
			reg |= DWC3_DCTL_KEEP_CONNECT;

		dwc->pullups_connected = true;
	} else {
		reg &= ~DWC3_DCTL_RUN_STOP;

		if (dwc->has_hibernation && !suspend)
			reg &= ~DWC3_DCTL_KEEP_CONNECT;

		dwc->pullups_connected = false;
	}

	dwc3_gadget_dctl_write_safe(dwc, reg);

	do {
		reg = dwc3_readl(dwc->regs, DWC3_DSTS);
		reg &= DWC3_DSTS_DEVCTRLHLT;
	} while (--timeout && !(!is_on ^ !reg));

	if (!timeout)
		return -ETIMEDOUT;

	return 0;
}

static void dwc3_gadget_disable_irq(struct dwc3 *dwc);
static void __dwc3_gadget_stop(struct dwc3 *dwc);
static int __dwc3_gadget_start(struct dwc3 *dwc);

static int dwc3_gadget_pullup(struct usb_gadget *g, int is_on)
{
	struct dwc3		*dwc = gadget_to_dwc(g);
	unsigned long		flags;
	int			ret;

	is_on = !!is_on;

	/*
	 * Per databook, when we want to stop the gadget, if a control transfer
	 * is still in process, complete it and get the core into setup phase.
	 */
	if (!is_on && dwc->ep0state != EP0_SETUP_PHASE) {
		reinit_completion(&dwc->ep0_in_setup);

		ret = wait_for_completion_timeout(&dwc->ep0_in_setup,
				msecs_to_jiffies(DWC3_PULL_UP_TIMEOUT));
		if (ret == 0) {
			dev_err(dwc->dev, "timed out waiting for SETUP phase\n");
			return -ETIMEDOUT;
		}
	}

	/*
	 * Check the return value for successful resume, or error.  For a
	 * successful resume, the DWC3 runtime PM resume routine will handle
	 * the run stop sequence, so avoid duplicate operations here.
	 */
	ret = pm_runtime_get_sync(dwc->dev);
	if (!ret || ret < 0) {
		pm_runtime_put(dwc->dev);
		return 0;
	}

	/*
	 * Synchronize any pending event handling before executing the controller
	 * halt routine.
	 */
	if (!is_on) {
		dwc3_gadget_disable_irq(dwc);
		synchronize_irq(dwc->irq_gadget);
	}

	spin_lock_irqsave(&dwc->lock, flags);

	if (!is_on) {
		u32 count;

		dwc->connected = false;
		/*
		 * In the Synopsis DesignWare Cores USB3 Databook Rev. 3.30a
		 * Section 4.1.8 Table 4-7, it states that for a device-initiated
		 * disconnect, the SW needs to ensure that it sends "a DEPENDXFER
		 * command for any active transfers" before clearing the RunStop
		 * bit.
		 */
		dwc3_stop_active_transfers(dwc);
		__dwc3_gadget_stop(dwc);

		/*
		 * In the Synopsis DesignWare Cores USB3 Databook Rev. 3.30a
		 * Section 1.3.4, it mentions that for the DEVCTRLHLT bit, the
		 * "software needs to acknowledge the events that are generated
		 * (by writing to GEVNTCOUNTn) while it is waiting for this bit
		 * to be set to '1'."
		 */
		count = dwc3_readl(dwc->regs, DWC3_GEVNTCOUNT(0));
		count &= DWC3_GEVNTCOUNT_MASK;
		if (count > 0) {
			dwc3_writel(dwc->regs, DWC3_GEVNTCOUNT(0), count);
			dwc->ev_buf->lpos = (dwc->ev_buf->lpos + count) %
						dwc->ev_buf->length;
		}
	} else {
		__dwc3_gadget_start(dwc);
	}

	ret = dwc3_gadget_run_stop(dwc, is_on, false);
	spin_unlock_irqrestore(&dwc->lock, flags);
	pm_runtime_put(dwc->dev);

	return ret;
}

static void dwc3_gadget_enable_irq(struct dwc3 *dwc)
{
	u32			reg;

	/* Enable all but Start and End of Frame IRQs */
	reg = (DWC3_DEVTEN_VNDRDEVTSTRCVEDEN |
			DWC3_DEVTEN_EVNTOVERFLOWEN |
			DWC3_DEVTEN_CMDCMPLTEN |
			DWC3_DEVTEN_ERRTICERREN |
			DWC3_DEVTEN_WKUPEVTEN |
			DWC3_DEVTEN_CONNECTDONEEN |
			DWC3_DEVTEN_USBRSTEN |
			DWC3_DEVTEN_DISCONNEVTEN);

	if (DWC3_VER_IS_PRIOR(DWC3, 250A))
		reg |= DWC3_DEVTEN_ULSTCNGEN;

	/* On 2.30a and above this bit enables U3/L2-L1 Suspend Events */
	if (!DWC3_VER_IS_PRIOR(DWC3, 230A))
		reg |= DWC3_DEVTEN_EOPFEN;

	dwc3_writel(dwc->regs, DWC3_DEVTEN, reg);
}

static void dwc3_gadget_disable_irq(struct dwc3 *dwc)
{
	/* mask all interrupts */
	dwc3_writel(dwc->regs, DWC3_DEVTEN, 0x00);
}

static irqreturn_t dwc3_interrupt(int irq, void *_dwc);
static irqreturn_t dwc3_thread_interrupt(int irq, void *_dwc);

/**
 * dwc3_gadget_setup_nump - calculate and initialize NUMP field of %DWC3_DCFG
 * @dwc: pointer to our context structure
 *
 * The following looks like complex but it's actually very simple. In order to
 * calculate the number of packets we can burst at once on OUT transfers, we're
 * gonna use RxFIFO size.
 *
 * To calculate RxFIFO size we need two numbers:
 * MDWIDTH = size, in bits, of the internal memory bus
 * RAM2_DEPTH = depth, in MDWIDTH, of internal RAM2 (where RxFIFO sits)
 *
 * Given these two numbers, the formula is simple:
 *
 * RxFIFO Size = (RAM2_DEPTH * MDWIDTH / 8) - 24 - 16;
 *
 * 24 bytes is for 3x SETUP packets
 * 16 bytes is a clock domain crossing tolerance
 *
 * Given RxFIFO Size, NUMP = RxFIFOSize / 1024;
 */
static void dwc3_gadget_setup_nump(struct dwc3 *dwc)
{
	u32 ram2_depth;
	u32 mdwidth;
	u32 nump;
	u32 reg;

	ram2_depth = DWC3_GHWPARAMS7_RAM2_DEPTH(dwc->hwparams.hwparams7);
	mdwidth = DWC3_GHWPARAMS0_MDWIDTH(dwc->hwparams.hwparams0);
	if (DWC3_IP_IS(DWC32))
		mdwidth += DWC3_GHWPARAMS6_MDWIDTH(dwc->hwparams.hwparams6);

	nump = ((ram2_depth * mdwidth / 8) - 24 - 16) / 1024;
	nump = min_t(u32, nump, 16);

	/* update NumP */
	reg = dwc3_readl(dwc->regs, DWC3_DCFG);
	reg &= ~DWC3_DCFG_NUMP_MASK;
	reg |= nump << DWC3_DCFG_NUMP_SHIFT;
	dwc3_writel(dwc->regs, DWC3_DCFG, reg);
}

static int __dwc3_gadget_start(struct dwc3 *dwc)
{
	struct dwc3_ep		*dep;
	int			ret = 0;
	u32			reg;

	/*
	 * Use IMOD if enabled via dwc->imod_interval. Otherwise, if
	 * the core supports IMOD, disable it.
	 */
	if (dwc->imod_interval) {
		dwc3_writel(dwc->regs, DWC3_DEV_IMOD(0), dwc->imod_interval);
		dwc3_writel(dwc->regs, DWC3_GEVNTCOUNT(0), DWC3_GEVNTCOUNT_EHB);
	} else if (dwc3_has_imod(dwc)) {
		dwc3_writel(dwc->regs, DWC3_DEV_IMOD(0), 0);
	}

	/*
	 * We are telling dwc3 that we want to use DCFG.NUMP as ACK TP's NUMP
	 * field instead of letting dwc3 itself calculate that automatically.
	 *
	 * This way, we maximize the chances that we'll be able to get several
	 * bursts of data without going through any sort of endpoint throttling.
	 */
	reg = dwc3_readl(dwc->regs, DWC3_GRXTHRCFG);
	if (DWC3_IP_IS(DWC3))
		reg &= ~DWC3_GRXTHRCFG_PKTCNTSEL;
	else
		reg &= ~DWC31_GRXTHRCFG_PKTCNTSEL;

	dwc3_writel(dwc->regs, DWC3_GRXTHRCFG, reg);

	dwc3_gadget_setup_nump(dwc);

	/* Start with SuperSpeed Default */
	dwc3_gadget_ep0_desc.wMaxPacketSize = cpu_to_le16(512);

	dep = dwc->eps[0];
	ret = __dwc3_gadget_ep_enable(dep, DWC3_DEPCFG_ACTION_INIT);
	if (ret) {
		dev_err(dwc->dev, "failed to enable %s\n", dep->name);
		goto err0;
	}

	dep = dwc->eps[1];
	ret = __dwc3_gadget_ep_enable(dep, DWC3_DEPCFG_ACTION_INIT);
	if (ret) {
		dev_err(dwc->dev, "failed to enable %s\n", dep->name);
		goto err1;
	}

	/* begin to receive SETUP packets */
	dwc->ep0state = EP0_SETUP_PHASE;
	dwc->link_state = DWC3_LINK_STATE_SS_DIS;
	dwc3_ep0_out_start(dwc);

	dwc3_gadget_enable_irq(dwc);

	return 0;

err1:
	__dwc3_gadget_ep_disable(dwc->eps[0]);

err0:
	return ret;
}

static int dwc3_gadget_start(struct usb_gadget *g,
		struct usb_gadget_driver *driver)
{
	struct dwc3		*dwc = gadget_to_dwc(g);
	unsigned long		flags;
	int			ret = 0;
	int			irq;

	irq = dwc->irq_gadget;
	ret = request_threaded_irq(irq, dwc3_interrupt, dwc3_thread_interrupt,
			IRQF_SHARED, "dwc3", dwc->ev_buf);
	if (ret) {
		dev_err(dwc->dev, "failed to request irq #%d --> %d\n",
				irq, ret);
		goto err0;
	}

	spin_lock_irqsave(&dwc->lock, flags);
	if (dwc->gadget_driver) {
		dev_err(dwc->dev, "%s is already bound to %s\n",
				dwc->gadget->name,
				dwc->gadget_driver->driver.name);
		ret = -EBUSY;
		goto err1;
	}

	dwc->gadget_driver	= driver;
	spin_unlock_irqrestore(&dwc->lock, flags);

	return 0;

err1:
	spin_unlock_irqrestore(&dwc->lock, flags);
	free_irq(irq, dwc);

err0:
	return ret;
}

static void __dwc3_gadget_stop(struct dwc3 *dwc)
{
	dwc3_gadget_disable_irq(dwc);
	__dwc3_gadget_ep_disable(dwc->eps[0]);
	__dwc3_gadget_ep_disable(dwc->eps[1]);
}

static int dwc3_gadget_stop(struct usb_gadget *g)
{
	struct dwc3		*dwc = gadget_to_dwc(g);
	unsigned long		flags;

	spin_lock_irqsave(&dwc->lock, flags);
	dwc->gadget_driver	= NULL;
	spin_unlock_irqrestore(&dwc->lock, flags);

	free_irq(dwc->irq_gadget, dwc->ev_buf);

	return 0;
}

static void dwc3_gadget_config_params(struct usb_gadget *g,
				      struct usb_dcd_config_params *params)
{
	struct dwc3		*dwc = gadget_to_dwc(g);

	params->besl_baseline = USB_DEFAULT_BESL_UNSPECIFIED;
	params->besl_deep = USB_DEFAULT_BESL_UNSPECIFIED;

	/* Recommended BESL */
	if (!dwc->dis_enblslpm_quirk) {
		/*
		 * If the recommended BESL baseline is 0 or if the BESL deep is
		 * less than 2, Microsoft's Windows 10 host usb stack will issue
		 * a usb reset immediately after it receives the extended BOS
		 * descriptor and the enumeration will fail. To maintain
		 * compatibility with the Windows' usb stack, let's set the
		 * recommended BESL baseline to 1 and clamp the BESL deep to be
		 * within 2 to 15.
		 */
		params->besl_baseline = 1;
		if (dwc->is_utmi_l1_suspend)
			params->besl_deep =
				clamp_t(u8, dwc->hird_threshold, 2, 15);
	}

	/* U1 Device exit Latency */
	if (dwc->dis_u1_entry_quirk)
		params->bU1devExitLat = 0;
	else
		params->bU1devExitLat = DWC3_DEFAULT_U1_DEV_EXIT_LAT;

	/* U2 Device exit Latency */
	if (dwc->dis_u2_entry_quirk)
		params->bU2DevExitLat = 0;
	else
		params->bU2DevExitLat =
				cpu_to_le16(DWC3_DEFAULT_U2_DEV_EXIT_LAT);
}

static void dwc3_gadget_set_speed(struct usb_gadget *g,
				  enum usb_device_speed speed)
{
	struct dwc3		*dwc = gadget_to_dwc(g);
	unsigned long		flags;
	u32			reg;

	spin_lock_irqsave(&dwc->lock, flags);
	reg = dwc3_readl(dwc->regs, DWC3_DCFG);
	reg &= ~(DWC3_DCFG_SPEED_MASK);

	/*
	 * WORKAROUND: DWC3 revision < 2.20a have an issue
	 * which would cause metastability state on Run/Stop
	 * bit if we try to force the IP to USB2-only mode.
	 *
	 * Because of that, we cannot configure the IP to any
	 * speed other than the SuperSpeed
	 *
	 * Refers to:
	 *
	 * STAR#9000525659: Clock Domain Crossing on DCTL in
	 * USB 2.0 Mode
	 */
	if (DWC3_VER_IS_PRIOR(DWC3, 220A) &&
	    !dwc->dis_metastability_quirk) {
		reg |= DWC3_DCFG_SUPERSPEED;
	} else {
		switch (speed) {
		case USB_SPEED_LOW:
			reg |= DWC3_DCFG_LOWSPEED;
			break;
		case USB_SPEED_FULL:
			reg |= DWC3_DCFG_FULLSPEED;
			break;
		case USB_SPEED_HIGH:
			reg |= DWC3_DCFG_HIGHSPEED;
			break;
		case USB_SPEED_SUPER:
			reg |= DWC3_DCFG_SUPERSPEED;
			break;
		case USB_SPEED_SUPER_PLUS:
			if (DWC3_IP_IS(DWC3))
				reg |= DWC3_DCFG_SUPERSPEED;
			else
				reg |= DWC3_DCFG_SUPERSPEED_PLUS;
			break;
		default:
			dev_err(dwc->dev, "invalid speed (%d)\n", speed);

			if (DWC3_IP_IS(DWC3))
				reg |= DWC3_DCFG_SUPERSPEED;
			else
				reg |= DWC3_DCFG_SUPERSPEED_PLUS;
		}
	}
	dwc3_writel(dwc->regs, DWC3_DCFG, reg);

	spin_unlock_irqrestore(&dwc->lock, flags);
}

static const struct usb_gadget_ops dwc3_gadget_ops = {
	.get_frame		= dwc3_gadget_get_frame,
	.wakeup			= dwc3_gadget_wakeup,
	.set_selfpowered	= dwc3_gadget_set_selfpowered,
	.pullup			= dwc3_gadget_pullup,
	.udc_start		= dwc3_gadget_start,
	.udc_stop		= dwc3_gadget_stop,
	.udc_set_speed		= dwc3_gadget_set_speed,
	.get_config_params	= dwc3_gadget_config_params,
};

/* -------------------------------------------------------------------------- */

static int dwc3_gadget_init_control_endpoint(struct dwc3_ep *dep)
{
	struct dwc3 *dwc = dep->dwc;

	usb_ep_set_maxpacket_limit(&dep->endpoint, 512);
	dep->endpoint.maxburst = 1;
	dep->endpoint.ops = &dwc3_gadget_ep0_ops;
	if (!dep->direction)
		dwc->gadget->ep0 = &dep->endpoint;

	dep->endpoint.caps.type_control = true;

	return 0;
}

static int dwc3_gadget_init_in_endpoint(struct dwc3_ep *dep)
{
	struct dwc3 *dwc = dep->dwc;
	int mdwidth;
	int size;

	mdwidth = DWC3_MDWIDTH(dwc->hwparams.hwparams0);
	if (DWC3_IP_IS(DWC32))
		mdwidth += DWC3_GHWPARAMS6_MDWIDTH(dwc->hwparams.hwparams6);

	/* MDWIDTH is represented in bits, we need it in bytes */
	mdwidth /= 8;

	size = dwc3_readl(dwc->regs, DWC3_GTXFIFOSIZ(dep->number >> 1));
	if (DWC3_IP_IS(DWC3))
		size = DWC3_GTXFIFOSIZ_TXFDEP(size);
	else
		size = DWC31_GTXFIFOSIZ_TXFDEP(size);

	/* FIFO Depth is in MDWDITH bytes. Multiply */
	size *= mdwidth;

	/*
	 * To meet performance requirement, a minimum TxFIFO size of 3x
	 * MaxPacketSize is recommended for endpoints that support burst and a
	 * minimum TxFIFO size of 2x MaxPacketSize for endpoints that don't
	 * support burst. Use those numbers and we can calculate the max packet
	 * limit as below.
	 */
	if (dwc->maximum_speed >= USB_SPEED_SUPER)
		size /= 3;
	else
		size /= 2;

	usb_ep_set_maxpacket_limit(&dep->endpoint, size);

	dep->endpoint.max_streams = 16;
	dep->endpoint.ops = &dwc3_gadget_ep_ops;
	list_add_tail(&dep->endpoint.ep_list,
			&dwc->gadget->ep_list);
	dep->endpoint.caps.type_iso = true;
	dep->endpoint.caps.type_bulk = true;
	dep->endpoint.caps.type_int = true;

	return dwc3_alloc_trb_pool(dep);
}

static int dwc3_gadget_init_out_endpoint(struct dwc3_ep *dep)
{
	struct dwc3 *dwc = dep->dwc;
	int mdwidth;
	int size;

	mdwidth = DWC3_MDWIDTH(dwc->hwparams.hwparams0);
	if (DWC3_IP_IS(DWC32))
		mdwidth += DWC3_GHWPARAMS6_MDWIDTH(dwc->hwparams.hwparams6);

	/* MDWIDTH is represented in bits, convert to bytes */
	mdwidth /= 8;

	/* All OUT endpoints share a single RxFIFO space */
	size = dwc3_readl(dwc->regs, DWC3_GRXFIFOSIZ(0));
	if (DWC3_IP_IS(DWC3))
		size = DWC3_GRXFIFOSIZ_RXFDEP(size);
	else
		size = DWC31_GRXFIFOSIZ_RXFDEP(size);

	/* FIFO depth is in MDWDITH bytes */
	size *= mdwidth;

	/*
	 * To meet performance requirement, a minimum recommended RxFIFO size
	 * is defined as follow:
	 * RxFIFO size >= (3 x MaxPacketSize) +
	 * (3 x 8 bytes setup packets size) + (16 bytes clock crossing margin)
	 *
	 * Then calculate the max packet limit as below.
	 */
	size -= (3 * 8) + 16;
	if (size < 0)
		size = 0;
	else
		size /= 3;

	usb_ep_set_maxpacket_limit(&dep->endpoint, size);
	dep->endpoint.max_streams = 16;
	dep->endpoint.ops = &dwc3_gadget_ep_ops;
	list_add_tail(&dep->endpoint.ep_list,
			&dwc->gadget->ep_list);
	dep->endpoint.caps.type_iso = true;
	dep->endpoint.caps.type_bulk = true;
	dep->endpoint.caps.type_int = true;

	return dwc3_alloc_trb_pool(dep);
}

static int dwc3_gadget_init_endpoint(struct dwc3 *dwc, u8 epnum)
{
	struct dwc3_ep			*dep;
	bool				direction = epnum & 1;
	int				ret;
	u8				num = epnum >> 1;

	dep = kzalloc(sizeof(*dep), GFP_KERNEL);
	if (!dep)
		return -ENOMEM;

	dep->dwc = dwc;
	dep->number = epnum;
	dep->direction = direction;
	dep->regs = dwc->regs + DWC3_DEP_BASE(epnum);
	dwc->eps[epnum] = dep;
	dep->combo_num = 0;
	dep->start_cmd_status = 0;

	snprintf(dep->name, sizeof(dep->name), "ep%u%s", num,
			direction ? "in" : "out");

	dep->endpoint.name = dep->name;

	if (!(dep->number > 1)) {
		dep->endpoint.desc = &dwc3_gadget_ep0_desc;
		dep->endpoint.comp_desc = NULL;
	}

	if (num == 0)
		ret = dwc3_gadget_init_control_endpoint(dep);
	else if (direction)
		ret = dwc3_gadget_init_in_endpoint(dep);
	else
		ret = dwc3_gadget_init_out_endpoint(dep);

	if (ret)
		return ret;

	dep->endpoint.caps.dir_in = direction;
	dep->endpoint.caps.dir_out = !direction;

	INIT_LIST_HEAD(&dep->pending_list);
	INIT_LIST_HEAD(&dep->started_list);
	INIT_LIST_HEAD(&dep->cancelled_list);

	return 0;
}

static int dwc3_gadget_init_endpoints(struct dwc3 *dwc, u8 total)
{
	u8				epnum;

	INIT_LIST_HEAD(&dwc->gadget->ep_list);

	for (epnum = 0; epnum < total; epnum++) {
		int			ret;

		ret = dwc3_gadget_init_endpoint(dwc, epnum);
		if (ret)
			return ret;
	}

	return 0;
}

static void dwc3_gadget_free_endpoints(struct dwc3 *dwc)
{
	struct dwc3_ep			*dep;
	u8				epnum;

	for (epnum = 0; epnum < DWC3_ENDPOINTS_NUM; epnum++) {
		dep = dwc->eps[epnum];
		if (!dep)
			continue;
		/*
		 * Physical endpoints 0 and 1 are special; they form the
		 * bi-directional USB endpoint 0.
		 *
		 * For those two physical endpoints, we don't allocate a TRB
		 * pool nor do we add them the endpoints list. Due to that, we
		 * shouldn't do these two operations otherwise we would end up
		 * with all sorts of bugs when removing dwc3.ko.
		 */
		if (epnum != 0 && epnum != 1) {
			dwc3_free_trb_pool(dep);
			list_del(&dep->endpoint.ep_list);
		}

		kfree(dep);
	}
}

/* -------------------------------------------------------------------------- */

static int dwc3_gadget_ep_reclaim_completed_trb(struct dwc3_ep *dep,
		struct dwc3_request *req, struct dwc3_trb *trb,
		const struct dwc3_event_depevt *event, int status, int chain)
{
	unsigned int		count;

	dwc3_ep_inc_deq(dep);

	trace_dwc3_complete_trb(dep, trb);
	req->num_trbs--;

	/*
	 * If we're in the middle of series of chained TRBs and we
	 * receive a short transfer along the way, DWC3 will skip
	 * through all TRBs including the last TRB in the chain (the
	 * where CHN bit is zero. DWC3 will also avoid clearing HWO
	 * bit and SW has to do it manually.
	 *
	 * We're going to do that here to avoid problems of HW trying
	 * to use bogus TRBs for transfers.
	 */
	if (chain && (trb->ctrl & DWC3_TRB_CTRL_HWO))
		trb->ctrl &= ~DWC3_TRB_CTRL_HWO;

	/*
	 * For isochronous transfers, the first TRB in a service interval must
	 * have the Isoc-First type. Track and report its interval frame number.
	 */
	if (usb_endpoint_xfer_isoc(dep->endpoint.desc) &&
	    (trb->ctrl & DWC3_TRBCTL_ISOCHRONOUS_FIRST)) {
		unsigned int frame_number;

		frame_number = DWC3_TRB_CTRL_GET_SID_SOFN(trb->ctrl);
		frame_number &= ~(dep->interval - 1);
		req->request.frame_number = frame_number;
	}

	/*
	 * We use bounce buffer for requests that needs extra TRB or OUT ZLP. If
	 * this TRB points to the bounce buffer address, it's a MPS alignment
	 * TRB. Don't add it to req->remaining calculation.
	 */
	if (trb->bpl == lower_32_bits(dep->dwc->bounce_addr) &&
	    trb->bph == upper_32_bits(dep->dwc->bounce_addr)) {
		trb->ctrl &= ~DWC3_TRB_CTRL_HWO;
		return 1;
	}

	count = trb->size & DWC3_TRB_SIZE_MASK;
	req->remaining += count;

	if ((trb->ctrl & DWC3_TRB_CTRL_HWO) && status != -ESHUTDOWN)
		return 1;

	if (event->status & DEPEVT_STATUS_SHORT && !chain)
		return 1;

	if ((trb->ctrl & DWC3_TRB_CTRL_IOC) ||
	    (trb->ctrl & DWC3_TRB_CTRL_LST))
		return 1;

	return 0;
}

static int dwc3_gadget_ep_reclaim_trb_sg(struct dwc3_ep *dep,
		struct dwc3_request *req, const struct dwc3_event_depevt *event,
		int status)
{
	struct dwc3_trb *trb = &dep->trb_pool[dep->trb_dequeue];
	struct scatterlist *sg = req->sg;
	struct scatterlist *s;
	unsigned int pending = req->num_pending_sgs;
	unsigned int i;
	int ret = 0;

	for_each_sg(sg, s, pending, i) {
		trb = &dep->trb_pool[dep->trb_dequeue];

		req->sg = sg_next(s);
		req->num_pending_sgs--;

		ret = dwc3_gadget_ep_reclaim_completed_trb(dep, req,
				trb, event, status, true);
		if (ret)
			break;
	}

	return ret;
}

static int dwc3_gadget_ep_reclaim_trb_linear(struct dwc3_ep *dep,
		struct dwc3_request *req, const struct dwc3_event_depevt *event,
		int status)
{
	struct dwc3_trb *trb = &dep->trb_pool[dep->trb_dequeue];

	return dwc3_gadget_ep_reclaim_completed_trb(dep, req, trb,
			event, status, false);
}

static bool dwc3_gadget_ep_request_completed(struct dwc3_request *req)
{
	return req->num_pending_sgs == 0;
}

static int dwc3_gadget_ep_cleanup_completed_request(struct dwc3_ep *dep,
		const struct dwc3_event_depevt *event,
		struct dwc3_request *req, int status)
{
	int ret;

	if (req->num_pending_sgs)
		ret = dwc3_gadget_ep_reclaim_trb_sg(dep, req, event,
				status);
	else
		ret = dwc3_gadget_ep_reclaim_trb_linear(dep, req, event,
				status);

	req->request.actual = req->request.length - req->remaining;

	if (!dwc3_gadget_ep_request_completed(req))
		goto out;

	if (req->needs_extra_trb) {
		ret = dwc3_gadget_ep_reclaim_trb_linear(dep, req, event,
				status);
		req->needs_extra_trb = false;
	}

	dwc3_gadget_giveback(dep, req, status);

out:
	return ret;
}

static void dwc3_gadget_ep_cleanup_completed_requests(struct dwc3_ep *dep,
		const struct dwc3_event_depevt *event, int status)
{
	struct dwc3_request	*req;
	struct dwc3_request	*tmp;

	list_for_each_entry_safe(req, tmp, &dep->started_list, list) {
		int ret;

		ret = dwc3_gadget_ep_cleanup_completed_request(dep, event,
				req, status);
		if (ret)
			break;
	}
}

static bool dwc3_gadget_ep_should_continue(struct dwc3_ep *dep)
{
	struct dwc3_request	*req;

	if (!list_empty(&dep->pending_list))
		return true;

	/*
	 * We only need to check the first entry of the started list. We can
	 * assume the completed requests are removed from the started list.
	 */
	req = next_request(&dep->started_list);
	if (!req)
		return false;

	return !dwc3_gadget_ep_request_completed(req);
}

static void dwc3_gadget_endpoint_frame_from_event(struct dwc3_ep *dep,
		const struct dwc3_event_depevt *event)
{
	dep->frame_number = event->parameters;
}

static bool dwc3_gadget_endpoint_trbs_complete(struct dwc3_ep *dep,
		const struct dwc3_event_depevt *event, int status)
{
	struct dwc3		*dwc = dep->dwc;
	bool			no_started_trb = true;

	dwc3_gadget_ep_cleanup_completed_requests(dep, event, status);

	if (dep->flags & DWC3_EP_END_TRANSFER_PENDING)
		goto out;

	if (usb_endpoint_xfer_isoc(dep->endpoint.desc) &&
		list_empty(&dep->started_list) &&
		(list_empty(&dep->pending_list) || status == -EXDEV))
		dwc3_stop_active_transfer(dep, true, true);
	else if (dwc3_gadget_ep_should_continue(dep))
		if (__dwc3_gadget_kick_transfer(dep) == 0)
			no_started_trb = false;

out:
	/*
	 * WORKAROUND: This is the 2nd half of U1/U2 -> U0 workaround.
	 * See dwc3_gadget_linksts_change_interrupt() for 1st half.
	 */
	if (DWC3_VER_IS_PRIOR(DWC3, 183A)) {
		u32		reg;
		int		i;

		for (i = 0; i < DWC3_ENDPOINTS_NUM; i++) {
			dep = dwc->eps[i];

			if (!(dep->flags & DWC3_EP_ENABLED))
				continue;

			if (!list_empty(&dep->started_list))
				return no_started_trb;
		}

		reg = dwc3_readl(dwc->regs, DWC3_DCTL);
		reg |= dwc->u1u2;
		dwc3_writel(dwc->regs, DWC3_DCTL, reg);

		dwc->u1u2 = 0;
	}

	return no_started_trb;
}

static void dwc3_gadget_endpoint_transfer_in_progress(struct dwc3_ep *dep,
		const struct dwc3_event_depevt *event)
{
	int status = 0;

	if (usb_endpoint_xfer_isoc(dep->endpoint.desc))
		dwc3_gadget_endpoint_frame_from_event(dep, event);

	if (event->status & DEPEVT_STATUS_BUSERR)
		status = -ECONNRESET;

	if (event->status & DEPEVT_STATUS_MISSED_ISOC)
		status = -EXDEV;

	dwc3_gadget_endpoint_trbs_complete(dep, event, status);
}

static void dwc3_gadget_endpoint_transfer_complete(struct dwc3_ep *dep,
		const struct dwc3_event_depevt *event)
{
	int status = 0;

	dep->flags &= ~DWC3_EP_TRANSFER_STARTED;

	if (event->status & DEPEVT_STATUS_BUSERR)
		status = -ECONNRESET;

	if (dwc3_gadget_endpoint_trbs_complete(dep, event, status))
		dep->flags &= ~DWC3_EP_WAIT_TRANSFER_COMPLETE;
}

static void dwc3_gadget_endpoint_transfer_not_ready(struct dwc3_ep *dep,
		const struct dwc3_event_depevt *event)
{
	dwc3_gadget_endpoint_frame_from_event(dep, event);

	/*
	 * The XferNotReady event is generated only once before the endpoint
	 * starts. It will be generated again when END_TRANSFER command is
	 * issued. For some controller versions, the XferNotReady event may be
	 * generated while the END_TRANSFER command is still in process. Ignore
	 * it and wait for the next XferNotReady event after the command is
	 * completed.
	 */
	if (dep->flags & DWC3_EP_END_TRANSFER_PENDING)
		return;

	(void) __dwc3_gadget_start_isoc(dep);
}

static void dwc3_gadget_endpoint_command_complete(struct dwc3_ep *dep,
		const struct dwc3_event_depevt *event)
{
	u8 cmd = DEPEVT_PARAMETER_CMD(event->parameters);

	if (cmd != DWC3_DEPCMD_ENDTRANSFER)
		return;

	dep->flags &= ~DWC3_EP_END_TRANSFER_PENDING;
	dep->flags &= ~DWC3_EP_TRANSFER_STARTED;
	dwc3_gadget_ep_cleanup_cancelled_requests(dep);

	if (dep->flags & DWC3_EP_PENDING_CLEAR_STALL) {
		struct dwc3 *dwc = dep->dwc;

		dep->flags &= ~DWC3_EP_PENDING_CLEAR_STALL;
		if (dwc3_send_clear_stall_ep_cmd(dep)) {
			struct usb_ep *ep0 = &dwc->eps[0]->endpoint;

			dev_err(dwc->dev, "failed to clear STALL on %s\n", dep->name);
			if (dwc->delayed_status)
				__dwc3_gadget_ep0_set_halt(ep0, 1);
			return;
		}

		dep->flags &= ~(DWC3_EP_STALL | DWC3_EP_WEDGE);
		if (dwc->delayed_status)
			dwc3_ep0_send_delayed_status(dwc);
	}

	if ((dep->flags & DWC3_EP_DELAY_START) &&
	    !usb_endpoint_xfer_isoc(dep->endpoint.desc))
		__dwc3_gadget_kick_transfer(dep);

	dep->flags &= ~DWC3_EP_DELAY_START;
}

static void dwc3_gadget_endpoint_stream_event(struct dwc3_ep *dep,
		const struct dwc3_event_depevt *event)
{
	struct dwc3 *dwc = dep->dwc;

	if (event->status == DEPEVT_STREAMEVT_FOUND) {
		dep->flags |= DWC3_EP_FIRST_STREAM_PRIMED;
		goto out;
	}

	/* Note: NoStream rejection event param value is 0 and not 0xFFFF */
	switch (event->parameters) {
	case DEPEVT_STREAM_PRIME:
		/*
		 * If the host can properly transition the endpoint state from
		 * idle to prime after a NoStream rejection, there's no need to
		 * force restarting the endpoint to reinitiate the stream. To
		 * simplify the check, assume the host follows the USB spec if
		 * it primed the endpoint more than once.
		 */
		if (dep->flags & DWC3_EP_FORCE_RESTART_STREAM) {
			if (dep->flags & DWC3_EP_FIRST_STREAM_PRIMED)
				dep->flags &= ~DWC3_EP_FORCE_RESTART_STREAM;
			else
				dep->flags |= DWC3_EP_FIRST_STREAM_PRIMED;
		}

		break;
	case DEPEVT_STREAM_NOSTREAM:
		if ((dep->flags & DWC3_EP_IGNORE_NEXT_NOSTREAM) ||
		    !(dep->flags & DWC3_EP_FORCE_RESTART_STREAM) ||
		    !(dep->flags & DWC3_EP_WAIT_TRANSFER_COMPLETE))
			break;

		/*
		 * If the host rejects a stream due to no active stream, by the
		 * USB and xHCI spec, the endpoint will be put back to idle
		 * state. When the host is ready (buffer added/updated), it will
		 * prime the endpoint to inform the usb device controller. This
		 * triggers the device controller to issue ERDY to restart the
		 * stream. However, some hosts don't follow this and keep the
		 * endpoint in the idle state. No prime will come despite host
		 * streams are updated, and the device controller will not be
		 * triggered to generate ERDY to move the next stream data. To
		 * workaround this and maintain compatibility with various
		 * hosts, force to reinitate the stream until the host is ready
		 * instead of waiting for the host to prime the endpoint.
		 */
		if (DWC3_VER_IS_WITHIN(DWC32, 100A, ANY)) {
			unsigned int cmd = DWC3_DGCMD_SET_ENDPOINT_PRIME;

			dwc3_send_gadget_generic_command(dwc, cmd, dep->number);
		} else {
			dep->flags |= DWC3_EP_DELAY_START;
			dwc3_stop_active_transfer(dep, true, true);
			return;
		}
		break;
	}

out:
	dep->flags &= ~DWC3_EP_IGNORE_NEXT_NOSTREAM;
}

static void dwc3_endpoint_interrupt(struct dwc3 *dwc,
		const struct dwc3_event_depevt *event)
{
	struct dwc3_ep		*dep;
	u8			epnum = event->endpoint_number;

	dep = dwc->eps[epnum];

	if (!(dep->flags & DWC3_EP_ENABLED)) {
		if (!(dep->flags & DWC3_EP_TRANSFER_STARTED))
			return;

		/* Handle only EPCMDCMPLT when EP disabled */
		if (event->endpoint_event != DWC3_DEPEVT_EPCMDCMPLT)
			return;
	}

	if (epnum == 0 || epnum == 1) {
		dwc3_ep0_interrupt(dwc, event);
		return;
	}

	switch (event->endpoint_event) {
	case DWC3_DEPEVT_XFERINPROGRESS:
		dwc3_gadget_endpoint_transfer_in_progress(dep, event);
		break;
	case DWC3_DEPEVT_XFERNOTREADY:
		dwc3_gadget_endpoint_transfer_not_ready(dep, event);
		break;
	case DWC3_DEPEVT_EPCMDCMPLT:
		dwc3_gadget_endpoint_command_complete(dep, event);
		break;
	case DWC3_DEPEVT_XFERCOMPLETE:
		dwc3_gadget_endpoint_transfer_complete(dep, event);
		break;
	case DWC3_DEPEVT_STREAMEVT:
		dwc3_gadget_endpoint_stream_event(dep, event);
		break;
	case DWC3_DEPEVT_RXTXFIFOEVT:
		break;
	}
}

static void dwc3_disconnect_gadget(struct dwc3 *dwc)
{
	if (dwc->gadget_driver && dwc->gadget_driver->disconnect) {
		spin_unlock(&dwc->lock);
		dwc->gadget_driver->disconnect(dwc->gadget);
		spin_lock(&dwc->lock);
	}
}

static void dwc3_suspend_gadget(struct dwc3 *dwc)
{
	if (dwc->gadget_driver && dwc->gadget_driver->suspend) {
		spin_unlock(&dwc->lock);
		dwc->gadget_driver->suspend(dwc->gadget);
		spin_lock(&dwc->lock);
	}
}

static void dwc3_resume_gadget(struct dwc3 *dwc)
{
	if (dwc->gadget_driver && dwc->gadget_driver->resume) {
		spin_unlock(&dwc->lock);
		dwc->gadget_driver->resume(dwc->gadget);
		spin_lock(&dwc->lock);
	}
}

static void dwc3_reset_gadget(struct dwc3 *dwc)
{
	if (!dwc->gadget_driver)
		return;

	if (dwc->gadget->speed != USB_SPEED_UNKNOWN) {
		spin_unlock(&dwc->lock);
		usb_gadget_udc_reset(dwc->gadget, dwc->gadget_driver);
		spin_lock(&dwc->lock);
	}
}

static void dwc3_stop_active_transfer(struct dwc3_ep *dep, bool force,
	bool interrupt)
{
	struct dwc3_gadget_ep_cmd_params params;
	u32 cmd;
	int ret;

	if (!(dep->flags & DWC3_EP_TRANSFER_STARTED) ||
	    (dep->flags & DWC3_EP_END_TRANSFER_PENDING))
		return;

	/*
	 * NOTICE: We are violating what the Databook says about the
	 * EndTransfer command. Ideally we would _always_ wait for the
	 * EndTransfer Command Completion IRQ, but that's causing too
	 * much trouble synchronizing between us and gadget driver.
	 *
	 * We have discussed this with the IP Provider and it was
	 * suggested to giveback all requests here.
	 *
	 * Note also that a similar handling was tested by Synopsys
	 * (thanks a lot Paul) and nothing bad has come out of it.
	 * In short, what we're doing is issuing EndTransfer with
	 * CMDIOC bit set and delay kicking transfer until the
	 * EndTransfer command had completed.
	 *
	 * As of IP version 3.10a of the DWC_usb3 IP, the controller
	 * supports a mode to work around the above limitation. The
	 * software can poll the CMDACT bit in the DEPCMD register
	 * after issuing a EndTransfer command. This mode is enabled
	 * by writing GUCTL2[14]. This polling is already done in the
	 * dwc3_send_gadget_ep_cmd() function so if the mode is
	 * enabled, the EndTransfer command will have completed upon
	 * returning from this function.
	 *
	 * This mode is NOT available on the DWC_usb31 IP.
	 */

	cmd = DWC3_DEPCMD_ENDTRANSFER;
	cmd |= force ? DWC3_DEPCMD_HIPRI_FORCERM : 0;
	cmd |= interrupt ? DWC3_DEPCMD_CMDIOC : 0;
	cmd |= DWC3_DEPCMD_PARAM(dep->resource_index);
	memset(&params, 0, sizeof(params));
	ret = dwc3_send_gadget_ep_cmd(dep, cmd, &params);
	WARN_ON_ONCE(ret);
	dep->resource_index = 0;

	/*
	 * The END_TRANSFER command will cause the controller to generate a
	 * NoStream Event, and it's not due to the host DP NoStream rejection.
	 * Ignore the next NoStream event.
	 */
	if (dep->stream_capable)
		dep->flags |= DWC3_EP_IGNORE_NEXT_NOSTREAM;

	if (!interrupt)
		dep->flags &= ~DWC3_EP_TRANSFER_STARTED;
	else
		dep->flags |= DWC3_EP_END_TRANSFER_PENDING;
}

static void dwc3_clear_stall_all_ep(struct dwc3 *dwc)
{
	u32 epnum;

	for (epnum = 1; epnum < DWC3_ENDPOINTS_NUM; epnum++) {
		struct dwc3_ep *dep;
		int ret;

		dep = dwc->eps[epnum];
		if (!dep)
			continue;

		if (!(dep->flags & DWC3_EP_STALL))
			continue;

		dep->flags &= ~DWC3_EP_STALL;

		ret = dwc3_send_clear_stall_ep_cmd(dep);
		WARN_ON_ONCE(ret);
	}
}

static void dwc3_gadget_disconnect_interrupt(struct dwc3 *dwc)
{
	int			reg;

	dwc3_gadget_set_link_state(dwc, DWC3_LINK_STATE_RX_DET);

	reg = dwc3_readl(dwc->regs, DWC3_DCTL);
	reg &= ~DWC3_DCTL_INITU1ENA;
	reg &= ~DWC3_DCTL_INITU2ENA;
	dwc3_gadget_dctl_write_safe(dwc, reg);

	dwc3_disconnect_gadget(dwc);

	dwc->gadget->speed = USB_SPEED_UNKNOWN;
	dwc->setup_packet_pending = false;
	usb_gadget_set_state(dwc->gadget, USB_STATE_NOTATTACHED);

	dwc->connected = false;
}

static void dwc3_gadget_reset_interrupt(struct dwc3 *dwc)
{
	u32			reg;

	/*
	 * Ideally, dwc3_reset_gadget() would trigger the function
	 * drivers to stop any active transfers through ep disable.
	 * However, for functions which defer ep disable, such as mass
	 * storage, we will need to rely on the call to stop active
	 * transfers here, and avoid allowing of request queuing.
	 */
	dwc->connected = false;

	/*
	 * WORKAROUND: DWC3 revisions <1.88a have an issue which
	 * would cause a missing Disconnect Event if there's a
	 * pending Setup Packet in the FIFO.
	 *
	 * There's no suggested workaround on the official Bug
	 * report, which states that "unless the driver/application
	 * is doing any special handling of a disconnect event,
	 * there is no functional issue".
	 *
	 * Unfortunately, it turns out that we _do_ some special
	 * handling of a disconnect event, namely complete all
	 * pending transfers, notify gadget driver of the
	 * disconnection, and so on.
	 *
	 * Our suggested workaround is to follow the Disconnect
	 * Event steps here, instead, based on a setup_packet_pending
	 * flag. Such flag gets set whenever we have a SETUP_PENDING
	 * status for EP0 TRBs and gets cleared on XferComplete for the
	 * same endpoint.
	 *
	 * Refers to:
	 *
	 * STAR#9000466709: RTL: Device : Disconnect event not
	 * generated if setup packet pending in FIFO
	 */
	if (DWC3_VER_IS_PRIOR(DWC3, 188A)) {
		if (dwc->setup_packet_pending)
			dwc3_gadget_disconnect_interrupt(dwc);
	}

	dwc3_reset_gadget(dwc);
	/*
	 * In the Synopsis DesignWare Cores USB3 Databook Rev. 3.30a
	 * Section 4.1.2 Table 4-2, it states that during a USB reset, the SW
	 * needs to ensure that it sends "a DEPENDXFER command for any active
	 * transfers."
	 */
	dwc3_stop_active_transfers(dwc);
	dwc->connected = true;

	reg = dwc3_readl(dwc->regs, DWC3_DCTL);
	reg &= ~DWC3_DCTL_TSTCTRL_MASK;
	dwc3_gadget_dctl_write_safe(dwc, reg);
	dwc->test_mode = false;
	dwc3_clear_stall_all_ep(dwc);

	/* Reset device address to zero */
	reg = dwc3_readl(dwc->regs, DWC3_DCFG);
	reg &= ~(DWC3_DCFG_DEVADDR_MASK);
	dwc3_writel(dwc->regs, DWC3_DCFG, reg);
}

static void dwc3_gadget_conndone_interrupt(struct dwc3 *dwc)
{
	struct dwc3_ep		*dep;
	int			ret;
	u32			reg;
	u8			speed;

	reg = dwc3_readl(dwc->regs, DWC3_DSTS);
	speed = reg & DWC3_DSTS_CONNECTSPD;
	dwc->speed = speed;

	/*
	 * RAMClkSel is reset to 0 after USB reset, so it must be reprogrammed
	 * each time on Connect Done.
	 *
	 * Currently we always use the reset value. If any platform
	 * wants to set this to a different value, we need to add a
	 * setting and update GCTL.RAMCLKSEL here.
	 */

	switch (speed) {
	case DWC3_DSTS_SUPERSPEED_PLUS:
		dwc3_gadget_ep0_desc.wMaxPacketSize = cpu_to_le16(512);
		dwc->gadget->ep0->maxpacket = 512;
		dwc->gadget->speed = USB_SPEED_SUPER_PLUS;
		break;
	case DWC3_DSTS_SUPERSPEED:
		/*
		 * WORKAROUND: DWC3 revisions <1.90a have an issue which
		 * would cause a missing USB3 Reset event.
		 *
		 * In such situations, we should force a USB3 Reset
		 * event by calling our dwc3_gadget_reset_interrupt()
		 * routine.
		 *
		 * Refers to:
		 *
		 * STAR#9000483510: RTL: SS : USB3 reset event may
		 * not be generated always when the link enters poll
		 */
		if (DWC3_VER_IS_PRIOR(DWC3, 190A))
			dwc3_gadget_reset_interrupt(dwc);

		dwc3_gadget_ep0_desc.wMaxPacketSize = cpu_to_le16(512);
		dwc->gadget->ep0->maxpacket = 512;
		dwc->gadget->speed = USB_SPEED_SUPER;
		break;
	case DWC3_DSTS_HIGHSPEED:
		dwc3_gadget_ep0_desc.wMaxPacketSize = cpu_to_le16(64);
		dwc->gadget->ep0->maxpacket = 64;
		dwc->gadget->speed = USB_SPEED_HIGH;
		break;
	case DWC3_DSTS_FULLSPEED:
		dwc3_gadget_ep0_desc.wMaxPacketSize = cpu_to_le16(64);
		dwc->gadget->ep0->maxpacket = 64;
		dwc->gadget->speed = USB_SPEED_FULL;
		break;
	case DWC3_DSTS_LOWSPEED:
		dwc3_gadget_ep0_desc.wMaxPacketSize = cpu_to_le16(8);
		dwc->gadget->ep0->maxpacket = 8;
		dwc->gadget->speed = USB_SPEED_LOW;
		break;
	}

	dwc->eps[1]->endpoint.maxpacket = dwc->gadget->ep0->maxpacket;

	/* Enable USB2 LPM Capability */

	if (!DWC3_VER_IS_WITHIN(DWC3, ANY, 194A) &&
	    !dwc->usb2_gadget_lpm_disable &&
	    (speed != DWC3_DSTS_SUPERSPEED) &&
	    (speed != DWC3_DSTS_SUPERSPEED_PLUS)) {
		reg = dwc3_readl(dwc->regs, DWC3_DCFG);
		reg |= DWC3_DCFG_LPM_CAP;
		dwc3_writel(dwc->regs, DWC3_DCFG, reg);

		reg = dwc3_readl(dwc->regs, DWC3_DCTL);
		reg &= ~(DWC3_DCTL_HIRD_THRES_MASK | DWC3_DCTL_L1_HIBER_EN);

		reg |= DWC3_DCTL_HIRD_THRES(dwc->hird_threshold |
					    (dwc->is_utmi_l1_suspend << 4));

		/*
		 * When dwc3 revisions >= 2.40a, LPM Erratum is enabled and
		 * DCFG.LPMCap is set, core responses with an ACK and the
		 * BESL value in the LPM token is less than or equal to LPM
		 * NYET threshold.
		 */
		WARN_ONCE(DWC3_VER_IS_PRIOR(DWC3, 240A) && dwc->has_lpm_erratum,
				"LPM Erratum not available on dwc3 revisions < 2.40a\n");

		if (dwc->has_lpm_erratum && !DWC3_VER_IS_PRIOR(DWC3, 240A))
			reg |= DWC3_DCTL_NYET_THRES(dwc->lpm_nyet_threshold);

		dwc3_gadget_dctl_write_safe(dwc, reg);
	} else {
		if (dwc->usb2_gadget_lpm_disable) {
			reg = dwc3_readl(dwc->regs, DWC3_DCFG);
			reg &= ~DWC3_DCFG_LPM_CAP;
			dwc3_writel(dwc->regs, DWC3_DCFG, reg);
		}

		reg = dwc3_readl(dwc->regs, DWC3_DCTL);
		reg &= ~DWC3_DCTL_HIRD_THRES_MASK;
		dwc3_gadget_dctl_write_safe(dwc, reg);
	}

	dep = dwc->eps[0];
	ret = __dwc3_gadget_ep_enable(dep, DWC3_DEPCFG_ACTION_MODIFY);
	if (ret) {
		dev_err(dwc->dev, "failed to enable %s\n", dep->name);
		return;
	}

	dep = dwc->eps[1];
	ret = __dwc3_gadget_ep_enable(dep, DWC3_DEPCFG_ACTION_MODIFY);
	if (ret) {
		dev_err(dwc->dev, "failed to enable %s\n", dep->name);
		return;
	}

	/*
	 * Configure PHY via GUSB3PIPECTLn if required.
	 *
	 * Update GTXFIFOSIZn
	 *
	 * In both cases reset values should be sufficient.
	 */
}

static void dwc3_gadget_wakeup_interrupt(struct dwc3 *dwc)
{
	/*
	 * TODO take core out of low power mode when that's
	 * implemented.
	 */

	if (dwc->gadget_driver && dwc->gadget_driver->resume) {
		spin_unlock(&dwc->lock);
		dwc->gadget_driver->resume(dwc->gadget);
		spin_lock(&dwc->lock);
	}
}

static void dwc3_gadget_linksts_change_interrupt(struct dwc3 *dwc,
		unsigned int evtinfo)
{
	enum dwc3_link_state	next = evtinfo & DWC3_LINK_STATE_MASK;
	unsigned int		pwropt;

	/*
	 * WORKAROUND: DWC3 < 2.50a have an issue when configured without
	 * Hibernation mode enabled which would show up when device detects
	 * host-initiated U3 exit.
	 *
	 * In that case, device will generate a Link State Change Interrupt
	 * from U3 to RESUME which is only necessary if Hibernation is
	 * configured in.
	 *
	 * There are no functional changes due to such spurious event and we
	 * just need to ignore it.
	 *
	 * Refers to:
	 *
	 * STAR#9000570034 RTL: SS Resume event generated in non-Hibernation
	 * operational mode
	 */
	pwropt = DWC3_GHWPARAMS1_EN_PWROPT(dwc->hwparams.hwparams1);
	if (DWC3_VER_IS_PRIOR(DWC3, 250A) &&
			(pwropt != DWC3_GHWPARAMS1_EN_PWROPT_HIB)) {
		if ((dwc->link_state == DWC3_LINK_STATE_U3) &&
				(next == DWC3_LINK_STATE_RESUME)) {
			return;
		}
	}

	/*
	 * WORKAROUND: DWC3 Revisions <1.83a have an issue which, depending
	 * on the link partner, the USB session might do multiple entry/exit
	 * of low power states before a transfer takes place.
	 *
	 * Due to this problem, we might experience lower throughput. The
	 * suggested workaround is to disable DCTL[12:9] bits if we're
	 * transitioning from U1/U2 to U0 and enable those bits again
	 * after a transfer completes and there are no pending transfers
	 * on any of the enabled endpoints.
	 *
	 * This is the first half of that workaround.
	 *
	 * Refers to:
	 *
	 * STAR#9000446952: RTL: Device SS : if U1/U2 ->U0 takes >128us
	 * core send LGO_Ux entering U0
	 */
	if (DWC3_VER_IS_PRIOR(DWC3, 183A)) {
		if (next == DWC3_LINK_STATE_U0) {
			u32	u1u2;
			u32	reg;

			switch (dwc->link_state) {
			case DWC3_LINK_STATE_U1:
			case DWC3_LINK_STATE_U2:
				reg = dwc3_readl(dwc->regs, DWC3_DCTL);
				u1u2 = reg & (DWC3_DCTL_INITU2ENA
						| DWC3_DCTL_ACCEPTU2ENA
						| DWC3_DCTL_INITU1ENA
						| DWC3_DCTL_ACCEPTU1ENA);

				if (!dwc->u1u2)
					dwc->u1u2 = reg & u1u2;

				reg &= ~u1u2;

				dwc3_gadget_dctl_write_safe(dwc, reg);
				break;
			default:
				/* do nothing */
				break;
			}
		}
	}

	switch (next) {
	case DWC3_LINK_STATE_U1:
		if (dwc->speed == USB_SPEED_SUPER)
			dwc3_suspend_gadget(dwc);
		break;
	case DWC3_LINK_STATE_U2:
	case DWC3_LINK_STATE_U3:
		dwc3_suspend_gadget(dwc);
		break;
	case DWC3_LINK_STATE_RESUME:
		dwc3_resume_gadget(dwc);
		break;
	default:
		/* do nothing */
		break;
	}

	dwc->link_state = next;
}

static void dwc3_gadget_suspend_interrupt(struct dwc3 *dwc,
					  unsigned int evtinfo)
{
	enum dwc3_link_state next = evtinfo & DWC3_LINK_STATE_MASK;

	if (dwc->link_state != next && next == DWC3_LINK_STATE_U3)
		dwc3_suspend_gadget(dwc);

	dwc->link_state = next;
}

static void dwc3_gadget_hibernation_interrupt(struct dwc3 *dwc,
		unsigned int evtinfo)
{
	unsigned int is_ss = evtinfo & BIT(4);

	/*
	 * WORKAROUND: DWC3 revison 2.20a with hibernation support
	 * have a known issue which can cause USB CV TD.9.23 to fail
	 * randomly.
	 *
	 * Because of this issue, core could generate bogus hibernation
	 * events which SW needs to ignore.
	 *
	 * Refers to:
	 *
	 * STAR#9000546576: Device Mode Hibernation: Issue in USB 2.0
	 * Device Fallback from SuperSpeed
	 */
	if (is_ss ^ (dwc->speed == USB_SPEED_SUPER))
		return;

	/* enter hibernation here */
}

static void dwc3_gadget_interrupt(struct dwc3 *dwc,
		const struct dwc3_event_devt *event)
{
	switch (event->type) {
	case DWC3_DEVICE_EVENT_DISCONNECT:
		dwc3_gadget_disconnect_interrupt(dwc);
		break;
	case DWC3_DEVICE_EVENT_RESET:
		dwc3_gadget_reset_interrupt(dwc);
		break;
	case DWC3_DEVICE_EVENT_CONNECT_DONE:
		dwc3_gadget_conndone_interrupt(dwc);
		break;
	case DWC3_DEVICE_EVENT_WAKEUP:
		dwc3_gadget_wakeup_interrupt(dwc);
		break;
	case DWC3_DEVICE_EVENT_HIBER_REQ:
		if (dev_WARN_ONCE(dwc->dev, !dwc->has_hibernation,
					"unexpected hibernation event\n"))
			break;

		dwc3_gadget_hibernation_interrupt(dwc, event->event_info);
		break;
	case DWC3_DEVICE_EVENT_LINK_STATUS_CHANGE:
		dwc3_gadget_linksts_change_interrupt(dwc, event->event_info);
		break;
	case DWC3_DEVICE_EVENT_EOPF:
		/* It changed to be suspend event for version 2.30a and above */
		if (!DWC3_VER_IS_PRIOR(DWC3, 230A)) {
			/*
			 * Ignore suspend event until the gadget enters into
			 * USB_STATE_CONFIGURED state.
			 */
			if (dwc->gadget->state >= USB_STATE_CONFIGURED)
				dwc3_gadget_suspend_interrupt(dwc,
						event->event_info);
		}
		break;
	case DWC3_DEVICE_EVENT_SOF:
	case DWC3_DEVICE_EVENT_ERRATIC_ERROR:
	case DWC3_DEVICE_EVENT_CMD_CMPL:
	case DWC3_DEVICE_EVENT_OVERFLOW:
		break;
	default:
		dev_WARN(dwc->dev, "UNKNOWN IRQ %d\n", event->type);
	}
}

static void dwc3_process_event_entry(struct dwc3 *dwc,
		const union dwc3_event *event)
{
	trace_dwc3_event(event->raw, dwc);

	if (!event->type.is_devspec)
		dwc3_endpoint_interrupt(dwc, &event->depevt);
	else if (event->type.type == DWC3_EVENT_TYPE_DEV)
		dwc3_gadget_interrupt(dwc, &event->devt);
	else
		dev_err(dwc->dev, "UNKNOWN IRQ type %d\n", event->raw);
}

static irqreturn_t dwc3_process_event_buf(struct dwc3_event_buffer *evt)
{
	struct dwc3 *dwc = evt->dwc;
	irqreturn_t ret = IRQ_NONE;
	int left;
	u32 reg;

	left = evt->count;

	if (!(evt->flags & DWC3_EVENT_PENDING))
		return IRQ_NONE;

	while (left > 0) {
		union dwc3_event event;

		event.raw = *(u32 *) (evt->cache + evt->lpos);

		dwc3_process_event_entry(dwc, &event);

		/*
		 * FIXME we wrap around correctly to the next entry as
		 * almost all entries are 4 bytes in size. There is one
		 * entry which has 12 bytes which is a regular entry
		 * followed by 8 bytes data. ATM I don't know how
		 * things are organized if we get next to the a
		 * boundary so I worry about that once we try to handle
		 * that.
		 */
		evt->lpos = (evt->lpos + 4) % evt->length;
		left -= 4;
	}

	evt->count = 0;
	evt->flags &= ~DWC3_EVENT_PENDING;
	ret = IRQ_HANDLED;

	/* Unmask interrupt */
	reg = dwc3_readl(dwc->regs, DWC3_GEVNTSIZ(0));
	reg &= ~DWC3_GEVNTSIZ_INTMASK;
	dwc3_writel(dwc->regs, DWC3_GEVNTSIZ(0), reg);

	if (dwc->imod_interval) {
		dwc3_writel(dwc->regs, DWC3_GEVNTCOUNT(0), DWC3_GEVNTCOUNT_EHB);
		dwc3_writel(dwc->regs, DWC3_DEV_IMOD(0), dwc->imod_interval);
	}

	return ret;
}

static irqreturn_t dwc3_thread_interrupt(int irq, void *_evt)
{
	struct dwc3_event_buffer *evt = _evt;
	struct dwc3 *dwc = evt->dwc;
	unsigned long flags;
	irqreturn_t ret = IRQ_NONE;

	spin_lock_irqsave(&dwc->lock, flags);
	ret = dwc3_process_event_buf(evt);
	spin_unlock_irqrestore(&dwc->lock, flags);

	return ret;
}

static irqreturn_t dwc3_check_event_buf(struct dwc3_event_buffer *evt)
{
	struct dwc3 *dwc = evt->dwc;
	u32 amount;
	u32 count;
	u32 reg;

	if (pm_runtime_suspended(dwc->dev)) {
		pm_runtime_get(dwc->dev);
		disable_irq_nosync(dwc->irq_gadget);
		dwc->pending_events = true;
		return IRQ_HANDLED;
	}

	/*
	 * With PCIe legacy interrupt, test shows that top-half irq handler can
	 * be called again after HW interrupt deassertion. Check if bottom-half
	 * irq event handler completes before caching new event to prevent
	 * losing events.
	 */
	if (evt->flags & DWC3_EVENT_PENDING)
		return IRQ_HANDLED;

	count = dwc3_readl(dwc->regs, DWC3_GEVNTCOUNT(0));
	count &= DWC3_GEVNTCOUNT_MASK;
	if (!count)
		return IRQ_NONE;

	evt->count = count;
	evt->flags |= DWC3_EVENT_PENDING;

	/* Mask interrupt */
	reg = dwc3_readl(dwc->regs, DWC3_GEVNTSIZ(0));
	reg |= DWC3_GEVNTSIZ_INTMASK;
	dwc3_writel(dwc->regs, DWC3_GEVNTSIZ(0), reg);

	amount = min(count, evt->length - evt->lpos);
	memcpy(evt->cache + evt->lpos, evt->buf + evt->lpos, amount);

	if (amount < count)
		memcpy(evt->cache, evt->buf, count - amount);

	dwc3_writel(dwc->regs, DWC3_GEVNTCOUNT(0), count);

	return IRQ_WAKE_THREAD;
}

static irqreturn_t dwc3_interrupt(int irq, void *_evt)
{
	struct dwc3_event_buffer	*evt = _evt;

	return dwc3_check_event_buf(evt);
}

static int dwc3_gadget_get_irq(struct dwc3 *dwc)
{
	struct platform_device *dwc3_pdev = to_platform_device(dwc->dev);
	int irq;

	irq = platform_get_irq_byname_optional(dwc3_pdev, "peripheral");
	if (irq > 0)
		goto out;

	if (irq == -EPROBE_DEFER)
		goto out;

	irq = platform_get_irq_byname_optional(dwc3_pdev, "dwc_usb3");
	if (irq > 0)
		goto out;

	if (irq == -EPROBE_DEFER)
		goto out;

	irq = platform_get_irq(dwc3_pdev, 0);
	if (irq > 0)
		goto out;

	if (!irq)
		irq = -EINVAL;

out:
	return irq;
}

static void dwc_gadget_release(struct device *dev)
{
	struct usb_gadget *gadget = container_of(dev, struct usb_gadget, dev);

	kfree(gadget);
}

/**
 * dwc3_gadget_init - initializes gadget related registers
 * @dwc: pointer to our controller context structure
 *
 * Returns 0 on success otherwise negative errno.
 */
int dwc3_gadget_init(struct dwc3 *dwc)
{
	int ret;
	int irq;
	struct device *dev;

	irq = dwc3_gadget_get_irq(dwc);
	if (irq < 0) {
		ret = irq;
		goto err0;
	}

	dwc->irq_gadget = irq;

	dwc->ep0_trb = dma_alloc_coherent(dwc->sysdev,
					  sizeof(*dwc->ep0_trb) * 2,
					  &dwc->ep0_trb_addr, GFP_KERNEL);
	if (!dwc->ep0_trb) {
		dev_err(dwc->dev, "failed to allocate ep0 trb\n");
		ret = -ENOMEM;
		goto err0;
	}

	dwc->setup_buf = kzalloc(DWC3_EP0_SETUP_SIZE, GFP_KERNEL);
	if (!dwc->setup_buf) {
		ret = -ENOMEM;
		goto err1;
	}

	dwc->bounce = dma_alloc_coherent(dwc->sysdev, DWC3_BOUNCE_SIZE,
			&dwc->bounce_addr, GFP_KERNEL);
	if (!dwc->bounce) {
		ret = -ENOMEM;
		goto err2;
	}

	init_completion(&dwc->ep0_in_setup);
	dwc->gadget = kzalloc(sizeof(struct usb_gadget), GFP_KERNEL);
	if (!dwc->gadget) {
		ret = -ENOMEM;
		goto err3;
	}


	usb_initialize_gadget(dwc->dev, dwc->gadget, dwc_gadget_release);
	dev				= &dwc->gadget->dev;
	dev->platform_data		= dwc;
	dwc->gadget->ops		= &dwc3_gadget_ops;
	dwc->gadget->speed		= USB_SPEED_UNKNOWN;
	dwc->gadget->sg_supported	= true;
	dwc->gadget->name		= "dwc3-gadget";
<<<<<<< HEAD
	dwc->gadget->lpm_capable	= !dwc->gadget_lpm_disable;
=======
	dwc->gadget->lpm_capable	= !dwc->usb2_gadget_lpm_disable;
>>>>>>> 33069919

	/*
	 * FIXME We might be setting max_speed to <SUPER, however versions
	 * <2.20a of dwc3 have an issue with metastability (documented
	 * elsewhere in this driver) which tells us we can't set max speed to
	 * anything lower than SUPER.
	 *
	 * Because gadget.max_speed is only used by composite.c and function
	 * drivers (i.e. it won't go into dwc3's registers) we are allowing this
	 * to happen so we avoid sending SuperSpeed Capability descriptor
	 * together with our BOS descriptor as that could confuse host into
	 * thinking we can handle super speed.
	 *
	 * Note that, in fact, we won't even support GetBOS requests when speed
	 * is less than super speed because we don't have means, yet, to tell
	 * composite.c that we are USB 2.0 + LPM ECN.
	 */
	if (DWC3_VER_IS_PRIOR(DWC3, 220A) &&
	    !dwc->dis_metastability_quirk)
		dev_info(dwc->dev, "changing max_speed on rev %08x\n",
				dwc->revision);

	dwc->gadget->max_speed		= dwc->maximum_speed;

	/*
	 * REVISIT: Here we should clear all pending IRQs to be
	 * sure we're starting from a well known location.
	 */

	ret = dwc3_gadget_init_endpoints(dwc, dwc->num_eps);
	if (ret)
		goto err4;

	ret = usb_add_gadget(dwc->gadget);
	if (ret) {
		dev_err(dwc->dev, "failed to add gadget\n");
		goto err5;
	}

	dwc3_gadget_set_speed(dwc->gadget, dwc->maximum_speed);

	return 0;

err5:
	dwc3_gadget_free_endpoints(dwc);
err4:
	usb_put_gadget(dwc->gadget);
err3:
	dma_free_coherent(dwc->sysdev, DWC3_BOUNCE_SIZE, dwc->bounce,
			dwc->bounce_addr);

err2:
	kfree(dwc->setup_buf);

err1:
	dma_free_coherent(dwc->sysdev, sizeof(*dwc->ep0_trb) * 2,
			dwc->ep0_trb, dwc->ep0_trb_addr);

err0:
	return ret;
}

/* -------------------------------------------------------------------------- */

void dwc3_gadget_exit(struct dwc3 *dwc)
{
	usb_del_gadget(dwc->gadget);
	dwc3_gadget_free_endpoints(dwc);
	usb_put_gadget(dwc->gadget);
	dma_free_coherent(dwc->sysdev, DWC3_BOUNCE_SIZE, dwc->bounce,
			  dwc->bounce_addr);
	kfree(dwc->setup_buf);
	dma_free_coherent(dwc->sysdev, sizeof(*dwc->ep0_trb) * 2,
			  dwc->ep0_trb, dwc->ep0_trb_addr);
}

int dwc3_gadget_suspend(struct dwc3 *dwc)
{
	if (!dwc->gadget_driver)
		return 0;

	dwc3_gadget_run_stop(dwc, false, false);
	dwc3_disconnect_gadget(dwc);
	__dwc3_gadget_stop(dwc);

	return 0;
}

int dwc3_gadget_resume(struct dwc3 *dwc)
{
	int			ret;

	if (!dwc->gadget_driver)
		return 0;

	ret = __dwc3_gadget_start(dwc);
	if (ret < 0)
		goto err0;

	ret = dwc3_gadget_run_stop(dwc, true, false);
	if (ret < 0)
		goto err1;

	return 0;

err1:
	__dwc3_gadget_stop(dwc);

err0:
	return ret;
}

void dwc3_gadget_process_pending_events(struct dwc3 *dwc)
{
	if (dwc->pending_events) {
		dwc3_interrupt(dwc->irq_gadget, dwc->ev_buf);
		dwc->pending_events = false;
		enable_irq(dwc->irq_gadget);
	}
}<|MERGE_RESOLUTION|>--- conflicted
+++ resolved
@@ -3887,11 +3887,7 @@
 	dwc->gadget->speed		= USB_SPEED_UNKNOWN;
 	dwc->gadget->sg_supported	= true;
 	dwc->gadget->name		= "dwc3-gadget";
-<<<<<<< HEAD
-	dwc->gadget->lpm_capable	= !dwc->gadget_lpm_disable;
-=======
 	dwc->gadget->lpm_capable	= !dwc->usb2_gadget_lpm_disable;
->>>>>>> 33069919
 
 	/*
 	 * FIXME We might be setting max_speed to <SUPER, however versions
