/**
 * Copyright (c) 2010-2012 Broadcom. All rights reserved.
 *
 * Redistribution and use in source and binary forms, with or without
 * modification, are permitted provided that the following conditions
 * are met:
 * 1. Redistributions of source code must retain the above copyright
 *    notice, this list of conditions, and the following disclaimer,
 *    without modification.
 * 2. Redistributions in binary form must reproduce the above copyright
 *    notice, this list of conditions and the following disclaimer in the
 *    documentation and/or other materials provided with the distribution.
 * 3. The names of the above-listed copyright holders may not be used
 *    to endorse or promote products derived from this software without
 *    specific prior written permission.
 *
 * ALTERNATIVELY, this software may be distributed under the terms of the
 * GNU General Public License ("GPL") version 2, as published by the Free
 * Software Foundation.
 *
 * THIS SOFTWARE IS PROVIDED BY THE COPYRIGHT HOLDERS AND CONTRIBUTORS "AS
 * IS" AND ANY EXPRESS OR IMPLIED WARRANTIES, INCLUDING, BUT NOT LIMITED TO,
 * THE IMPLIED WARRANTIES OF MERCHANTABILITY AND FITNESS FOR A PARTICULAR
 * PURPOSE ARE DISCLAIMED. IN NO EVENT SHALL THE COPYRIGHT OWNER OR
 * CONTRIBUTORS BE LIABLE FOR ANY DIRECT, INDIRECT, INCIDENTAL, SPECIAL,
 * EXEMPLARY, OR CONSEQUENTIAL DAMAGES (INCLUDING, BUT NOT LIMITED TO,
 * PROCUREMENT OF SUBSTITUTE GOODS OR SERVICES; LOSS OF USE, DATA, OR
 * PROFITS; OR BUSINESS INTERRUPTION) HOWEVER CAUSED AND ON ANY THEORY OF
 * LIABILITY, WHETHER IN CONTRACT, STRICT LIABILITY, OR TORT (INCLUDING
 * NEGLIGENCE OR OTHERWISE) ARISING IN ANY WAY OUT OF THE USE OF THIS
 * SOFTWARE, EVEN IF ADVISED OF THE POSSIBILITY OF SUCH DAMAGE.
 */

#include <linux/kernel.h>
#include <linux/types.h>
#include <linux/errno.h>
#include <linux/interrupt.h>
#include <linux/pagemap.h>
#include <linux/dma-mapping.h>
#include <linux/io.h>
#include <linux/platform_device.h>
#include <linux/uaccess.h>
#include <linux/mm.h>
#include <linux/of.h>
#include <soc/bcm2835/raspberrypi-firmware.h>

#define TOTAL_SLOTS (VCHIQ_SLOT_ZERO_SLOTS + 2 * 32)

#include "vchiq_arm.h"
#include "vchiq_connected.h"
#include "vchiq_killable.h"
#include "vchiq_pagelist.h"

#define MAX_FRAGMENTS (VCHIQ_NUM_CURRENT_BULKS * 2)

#define VCHIQ_PLATFORM_FRAGMENTS_OFFSET_IDX 0
#define VCHIQ_PLATFORM_FRAGMENTS_COUNT_IDX  1

#define BELL0	0x00
#define BELL2	0x08

struct vchiq_2835_state {
	int inited;
	VCHIQ_ARM_STATE_T arm_state;
};

struct vchiq_pagelist_info {
	PAGELIST_T *pagelist;
	size_t pagelist_buffer_size;
	dma_addr_t dma_addr;
	enum dma_data_direction dma_dir;
	unsigned int num_pages;
	unsigned int pages_need_release;
	struct page **pages;
	struct scatterlist *scatterlist;
	unsigned int scatterlist_mapped;
};

static void __iomem *g_regs;
static unsigned int g_cache_line_size = sizeof(CACHE_LINE_SIZE);
static unsigned int g_fragments_size;
static char *g_fragments_base;
static char *g_free_fragments;
static struct semaphore g_free_fragments_sema;
static struct device *g_dev;

static DEFINE_SEMAPHORE(g_free_fragments_mutex);

static irqreturn_t
vchiq_doorbell_irq(int irq, void *dev_id);

static struct vchiq_pagelist_info *
create_pagelist(char __user *buf, size_t count, unsigned short type);

static void
free_pagelist(struct vchiq_pagelist_info *pagelistinfo,
	      int actual);

int vchiq_platform_init(struct platform_device *pdev, VCHIQ_STATE_T *state)
{
	struct device *dev = &pdev->dev;
	struct rpi_firmware *fw = platform_get_drvdata(pdev);
	VCHIQ_SLOT_ZERO_T *vchiq_slot_zero;
	struct resource *res;
	void *slot_mem;
	dma_addr_t slot_phys;
	u32 channelbase;
	int slot_mem_size, frag_mem_size;
	int err, irq, i;

	/*
	 * VCHI messages between the CPU and firmware use
	 * 32-bit bus addresses.
	 */
	err = dma_set_mask_and_coherent(dev, DMA_BIT_MASK(32));

	if (err < 0)
		return err;

	err = of_property_read_u32(dev->of_node, "cache-line-size",
				   &g_cache_line_size);

	if (err) {
		dev_err(dev, "Missing cache-line-size property\n");
		return -ENODEV;
	}

	g_fragments_size = 2 * g_cache_line_size;

	/* Allocate space for the channels in coherent memory */
	slot_mem_size = PAGE_ALIGN(TOTAL_SLOTS * VCHIQ_SLOT_SIZE);
	frag_mem_size = PAGE_ALIGN(g_fragments_size * MAX_FRAGMENTS);

	slot_mem = dmam_alloc_coherent(dev, slot_mem_size + frag_mem_size,
				       &slot_phys, GFP_KERNEL);
	if (!slot_mem) {
		dev_err(dev, "could not allocate DMA memory\n");
		return -ENOMEM;
	}

	WARN_ON(((unsigned long)slot_mem & (PAGE_SIZE - 1)) != 0);

	vchiq_slot_zero = vchiq_init_slots(slot_mem, slot_mem_size);
	if (!vchiq_slot_zero)
		return -EINVAL;

	vchiq_slot_zero->platform_data[VCHIQ_PLATFORM_FRAGMENTS_OFFSET_IDX] =
		(int)slot_phys + slot_mem_size;
	vchiq_slot_zero->platform_data[VCHIQ_PLATFORM_FRAGMENTS_COUNT_IDX] =
		MAX_FRAGMENTS;

	g_fragments_base = (char *)slot_mem + slot_mem_size;

	g_free_fragments = g_fragments_base;
	for (i = 0; i < (MAX_FRAGMENTS - 1); i++) {
		*(char **)&g_fragments_base[i*g_fragments_size] =
			&g_fragments_base[(i + 1)*g_fragments_size];
	}
	*(char **)&g_fragments_base[i * g_fragments_size] = NULL;
	sema_init(&g_free_fragments_sema, MAX_FRAGMENTS);

	if (vchiq_init_state(state, vchiq_slot_zero, 0) != VCHIQ_SUCCESS)
		return -EINVAL;

	res = platform_get_resource(pdev, IORESOURCE_MEM, 0);
	g_regs = devm_ioremap_resource(&pdev->dev, res);
	if (IS_ERR(g_regs))
		return PTR_ERR(g_regs);

	irq = platform_get_irq(pdev, 0);
	if (irq <= 0) {
		dev_err(dev, "failed to get IRQ\n");
		return irq;
	}

	err = devm_request_irq(dev, irq, vchiq_doorbell_irq, IRQF_IRQPOLL,
			       "VCHIQ doorbell", state);
	if (err) {
		dev_err(dev, "failed to register irq=%d\n", irq);
		return err;
	}

	/* Send the base address of the slots to VideoCore */
	channelbase = slot_phys;
	err = rpi_firmware_property(fw, RPI_FIRMWARE_VCHIQ_INIT,
				    &channelbase, sizeof(channelbase));
	if (err || channelbase) {
		dev_err(dev, "failed to set channelbase\n");
		return err ? : -ENXIO;
	}

	g_dev = dev;
	vchiq_log_info(vchiq_arm_log_level,
		"vchiq_init - done (slots %pK, phys %pad)",
		vchiq_slot_zero, &slot_phys);

	vchiq_call_connected_callbacks();

	return 0;
}

VCHIQ_STATUS_T
vchiq_platform_init_state(VCHIQ_STATE_T *state)
{
	VCHIQ_STATUS_T status = VCHIQ_SUCCESS;
	struct vchiq_2835_state *platform_state;

	state->platform_state = kzalloc(sizeof(*platform_state), GFP_KERNEL);
	platform_state = (struct vchiq_2835_state *)state->platform_state;

	platform_state->inited = 1;
	status = vchiq_arm_init_state(state, &platform_state->arm_state);

	if (status != VCHIQ_SUCCESS)
		platform_state->inited = 0;

	return status;
}

VCHIQ_ARM_STATE_T*
vchiq_platform_get_arm_state(VCHIQ_STATE_T *state)
{
	struct vchiq_2835_state *platform_state;

	platform_state   = (struct vchiq_2835_state *)state->platform_state;

<<<<<<< HEAD
	if (!platform_state->inited)
		BUG();
=======
	WARN_ON_ONCE(!platform_state->inited);
>>>>>>> 661e50bc

	return &platform_state->arm_state;
}

void
remote_event_signal(REMOTE_EVENT_T *event)
{
	wmb();

	event->fired = 1;

	dsb(sy);         /* data barrier operation */

	if (event->armed)
		writel(0, g_regs + BELL2); /* trigger vc interrupt */
}

VCHIQ_STATUS_T
vchiq_prepare_bulk_data(VCHIQ_BULK_T *bulk, VCHI_MEM_HANDLE_T memhandle,
	void *offset, int size, int dir)
{
	struct vchiq_pagelist_info *pagelistinfo;

	WARN_ON(memhandle != VCHI_MEM_HANDLE_INVALID);

	pagelistinfo = create_pagelist((char __user *)offset, size,
				       (dir == VCHIQ_BULK_RECEIVE)
				       ? PAGELIST_READ
				       : PAGELIST_WRITE);

	if (!pagelistinfo)
		return VCHIQ_ERROR;

	bulk->handle = memhandle;
	bulk->data = (void *)(unsigned long)pagelistinfo->dma_addr;

	/*
	 * Store the pagelistinfo address in remote_data,
	 * which isn't used by the slave.
	 */
	bulk->remote_data = pagelistinfo;

	return VCHIQ_SUCCESS;
}

void
vchiq_complete_bulk(VCHIQ_BULK_T *bulk)
{
	if (bulk && bulk->remote_data && bulk->actual)
		free_pagelist((struct vchiq_pagelist_info *)bulk->remote_data,
			      bulk->actual);
}

void
vchiq_transfer_bulk(VCHIQ_BULK_T *bulk)
{
	/*
	 * This should only be called on the master (VideoCore) side, but
	 * provide an implementation to avoid the need for ifdefery.
	 */
	BUG();
}

void
vchiq_dump_platform_state(void *dump_context)
{
	char buf[80];
	int len;

	len = snprintf(buf, sizeof(buf),
		"  Platform: 2835 (VC master)");
	vchiq_dump(dump_context, buf, len + 1);
}

VCHIQ_STATUS_T
vchiq_platform_suspend(VCHIQ_STATE_T *state)
{
	return VCHIQ_ERROR;
}

VCHIQ_STATUS_T
vchiq_platform_resume(VCHIQ_STATE_T *state)
{
	return VCHIQ_SUCCESS;
}

void
vchiq_platform_paused(VCHIQ_STATE_T *state)
{
}

void
vchiq_platform_resumed(VCHIQ_STATE_T *state)
{
}

int
vchiq_platform_videocore_wanted(VCHIQ_STATE_T *state)
{
	return 1; // autosuspend not supported - videocore always wanted
}

int
vchiq_platform_use_suspend_timer(void)
{
	return 0;
}
void
vchiq_dump_platform_use_state(VCHIQ_STATE_T *state)
{
	vchiq_log_info(vchiq_arm_log_level, "Suspend timer not in use");
}
void
vchiq_platform_handle_timeout(VCHIQ_STATE_T *state)
{
	(void)state;
}
/*
 * Local functions
 */

static irqreturn_t
vchiq_doorbell_irq(int irq, void *dev_id)
{
	VCHIQ_STATE_T *state = dev_id;
	irqreturn_t ret = IRQ_NONE;
	unsigned int status;

	/* Read (and clear) the doorbell */
	status = readl(g_regs + BELL0);

	if (status & 0x4) {  /* Was the doorbell rung? */
		remote_event_pollall(state);
		ret = IRQ_HANDLED;
	}

	return ret;
}

static void
cleanup_pagelistinfo(struct vchiq_pagelist_info *pagelistinfo)
{
	if (pagelistinfo->scatterlist_mapped) {
		dma_unmap_sg(g_dev, pagelistinfo->scatterlist,
			     pagelistinfo->num_pages, pagelistinfo->dma_dir);
	}

	if (pagelistinfo->pages_need_release) {
		unsigned int i;

		for (i = 0; i < pagelistinfo->num_pages; i++)
			put_page(pagelistinfo->pages[i]);
	}

	dma_free_coherent(g_dev, pagelistinfo->pagelist_buffer_size,
			  pagelistinfo->pagelist, pagelistinfo->dma_addr);
}

/* There is a potential problem with partial cache lines (pages?)
 * at the ends of the block when reading. If the CPU accessed anything in
 * the same line (page?) then it may have pulled old data into the cache,
 * obscuring the new data underneath. We can solve this by transferring the
 * partial cache lines separately, and allowing the ARM to copy into the
 * cached area.
 */

static struct vchiq_pagelist_info *
create_pagelist(char __user *buf, size_t count, unsigned short type)
{
	PAGELIST_T *pagelist;
	struct vchiq_pagelist_info *pagelistinfo;
	struct page **pages;
	u32 *addrs;
	unsigned int num_pages, offset, i, k;
	int actual_pages;
	size_t pagelist_size;
	struct scatterlist *scatterlist, *sg;
	int dma_buffers;
	dma_addr_t dma_addr;

	offset = ((unsigned int)(unsigned long)buf & (PAGE_SIZE - 1));
	num_pages = DIV_ROUND_UP(count + offset, PAGE_SIZE);

	pagelist_size = sizeof(PAGELIST_T) +
			(num_pages * sizeof(u32)) +
			(num_pages * sizeof(pages[0]) +
			(num_pages * sizeof(struct scatterlist))) +
			sizeof(struct vchiq_pagelist_info);

	/* Allocate enough storage to hold the page pointers and the page
	 * list
	 */
	pagelist = dma_zalloc_coherent(g_dev,
				       pagelist_size,
				       &dma_addr,
				       GFP_KERNEL);

	vchiq_log_trace(vchiq_arm_log_level, "%s - %pK", __func__, pagelist);

	if (!pagelist)
		return NULL;

	addrs		= pagelist->addrs;
	pages		= (struct page **)(addrs + num_pages);
	scatterlist	= (struct scatterlist *)(pages + num_pages);
	pagelistinfo	= (struct vchiq_pagelist_info *)
			  (scatterlist + num_pages);

	pagelist->length = count;
	pagelist->type = type;
	pagelist->offset = offset;

	/* Populate the fields of the pagelistinfo structure */
	pagelistinfo->pagelist = pagelist;
	pagelistinfo->pagelist_buffer_size = pagelist_size;
	pagelistinfo->dma_addr = dma_addr;
	pagelistinfo->dma_dir =  (type == PAGELIST_WRITE) ?
				  DMA_TO_DEVICE : DMA_FROM_DEVICE;
	pagelistinfo->num_pages = num_pages;
	pagelistinfo->pages_need_release = 0;
	pagelistinfo->pages = pages;
	pagelistinfo->scatterlist = scatterlist;
	pagelistinfo->scatterlist_mapped = 0;

	if (is_vmalloc_addr(buf)) {
		unsigned long length = count;
		unsigned int off = offset;

		for (actual_pages = 0; actual_pages < num_pages;
		     actual_pages++) {
			struct page *pg = vmalloc_to_page(buf + (actual_pages *
								 PAGE_SIZE));
			size_t bytes = PAGE_SIZE - off;

			if (!pg) {
				cleanup_pagelistinfo(pagelistinfo);
				return NULL;
			}

			if (bytes > length)
				bytes = length;
			pages[actual_pages] = pg;
			length -= bytes;
			off = 0;
		}
		/* do not try and release vmalloc pages */
	} else {
		actual_pages = get_user_pages_fast(
				          (unsigned long)buf & PAGE_MASK,
					  num_pages,
					  type == PAGELIST_READ,
					  pages);

		if (actual_pages != num_pages) {
			vchiq_log_info(vchiq_arm_log_level,
				       "%s - only %d/%d pages locked",
				       __func__, actual_pages, num_pages);

			/* This is probably due to the process being killed */
			while (actual_pages > 0) {
				actual_pages--;
				put_page(pages[actual_pages]);
			}
			cleanup_pagelistinfo(pagelistinfo);
			return NULL;
		}
		 /* release user pages */
		pagelistinfo->pages_need_release = 1;
	}

	/*
	 * Initialize the scatterlist so that the magic cookie
	 *  is filled if debugging is enabled
	 */
	sg_init_table(scatterlist, num_pages);
	/* Now set the pages for each scatterlist */
	for (i = 0; i < num_pages; i++)	{
		unsigned int len = PAGE_SIZE - offset;

		if (len > count)
			len = count;
		sg_set_page(scatterlist + i, pages[i], len, offset);
		offset = 0;
		count -= len;
	}

	dma_buffers = dma_map_sg(g_dev,
				 scatterlist,
				 num_pages,
				 pagelistinfo->dma_dir);

	if (dma_buffers == 0) {
		cleanup_pagelistinfo(pagelistinfo);
		return NULL;
	}

	pagelistinfo->scatterlist_mapped = 1;

	/* Combine adjacent blocks for performance */
	k = 0;
	for_each_sg(scatterlist, sg, dma_buffers, i) {
		u32 len = sg_dma_len(sg);
		u32 addr = sg_dma_address(sg);

		/* Note: addrs is the address + page_count - 1
		 * The firmware expects blocks after the first to be page-
		 * aligned and a multiple of the page size
		 */
		WARN_ON(len == 0);
		WARN_ON(i && (i != (dma_buffers - 1)) && (len & ~PAGE_MASK));
		WARN_ON(i && (addr & ~PAGE_MASK));
		if (k > 0 &&
		    ((addrs[k - 1] & PAGE_MASK) +
		     (((addrs[k - 1] & ~PAGE_MASK) + 1) << PAGE_SHIFT))
		    == (addr & PAGE_MASK))
			addrs[k - 1] += ((len + PAGE_SIZE - 1) >> PAGE_SHIFT);
		else
			addrs[k++] = (addr & PAGE_MASK) |
				(((len + PAGE_SIZE - 1) >> PAGE_SHIFT) - 1);
	}

	/* Partial cache lines (fragments) require special measures */
	if ((type == PAGELIST_READ) &&
		((pagelist->offset & (g_cache_line_size - 1)) ||
		((pagelist->offset + pagelist->length) &
		(g_cache_line_size - 1)))) {
		char *fragments;

		if (down_interruptible(&g_free_fragments_sema) != 0) {
			cleanup_pagelistinfo(pagelistinfo);
			return NULL;
		}

		WARN_ON(g_free_fragments == NULL);

		down(&g_free_fragments_mutex);
		fragments = g_free_fragments;
		WARN_ON(fragments == NULL);
		g_free_fragments = *(char **) g_free_fragments;
		up(&g_free_fragments_mutex);
		pagelist->type = PAGELIST_READ_WITH_FRAGMENTS +
			(fragments - g_fragments_base) / g_fragments_size;
	}

	return pagelistinfo;
}

static void
free_pagelist(struct vchiq_pagelist_info *pagelistinfo,
	      int actual)
{
	PAGELIST_T *pagelist   = pagelistinfo->pagelist;
	struct page **pages    = pagelistinfo->pages;
	unsigned int num_pages = pagelistinfo->num_pages;

	vchiq_log_trace(vchiq_arm_log_level, "free_pagelist - %pK, %d",
			pagelistinfo->pagelist, actual);

	/*
	 * NOTE: dma_unmap_sg must be called before the
	 * cpu can touch any of the data/pages.
	 */
	dma_unmap_sg(g_dev, pagelistinfo->scatterlist,
		     pagelistinfo->num_pages, pagelistinfo->dma_dir);
	pagelistinfo->scatterlist_mapped = 0;

	/* Deal with any partial cache lines (fragments) */
	if (pagelist->type >= PAGELIST_READ_WITH_FRAGMENTS) {
		char *fragments = g_fragments_base +
			(pagelist->type - PAGELIST_READ_WITH_FRAGMENTS) *
			g_fragments_size;
		int head_bytes, tail_bytes;

		head_bytes = (g_cache_line_size - pagelist->offset) &
			(g_cache_line_size - 1);
		tail_bytes = (pagelist->offset + actual) &
			(g_cache_line_size - 1);

		if ((actual >= 0) && (head_bytes != 0)) {
			if (head_bytes > actual)
				head_bytes = actual;

			memcpy((char *)kmap(pages[0]) +
				pagelist->offset,
				fragments,
				head_bytes);
			kunmap(pages[0]);
		}
		if ((actual >= 0) && (head_bytes < actual) &&
			(tail_bytes != 0)) {
			memcpy((char *)kmap(pages[num_pages - 1]) +
				((pagelist->offset + actual) &
				(PAGE_SIZE - 1) & ~(g_cache_line_size - 1)),
				fragments + g_cache_line_size,
				tail_bytes);
			kunmap(pages[num_pages - 1]);
		}

		down(&g_free_fragments_mutex);
		*(char **)fragments = g_free_fragments;
		g_free_fragments = fragments;
		up(&g_free_fragments_mutex);
		up(&g_free_fragments_sema);
	}

	/* Need to mark all the pages dirty. */
	if (pagelist->type != PAGELIST_WRITE &&
	    pagelistinfo->pages_need_release) {
		unsigned int i;

		for (i = 0; i < num_pages; i++)
			set_page_dirty(pages[i]);
	}

	cleanup_pagelistinfo(pagelistinfo);
}<|MERGE_RESOLUTION|>--- conflicted
+++ resolved
@@ -224,12 +224,7 @@
 
 	platform_state   = (struct vchiq_2835_state *)state->platform_state;
 
-<<<<<<< HEAD
-	if (!platform_state->inited)
-		BUG();
-=======
 	WARN_ON_ONCE(!platform_state->inited);
->>>>>>> 661e50bc
 
 	return &platform_state->arm_state;
 }
