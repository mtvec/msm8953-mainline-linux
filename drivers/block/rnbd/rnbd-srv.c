// SPDX-License-Identifier: GPL-2.0-or-later
/*
 * RDMA Network Block Driver
 *
 * Copyright (c) 2014 - 2018 ProfitBricks GmbH. All rights reserved.
 * Copyright (c) 2018 - 2019 1&1 IONOS Cloud GmbH. All rights reserved.
 * Copyright (c) 2019 - 2020 1&1 IONOS SE. All rights reserved.
 */
#undef pr_fmt
#define pr_fmt(fmt) KBUILD_MODNAME " L" __stringify(__LINE__) ": " fmt

#include <linux/module.h>
#include <linux/blkdev.h>

#include "rnbd-srv.h"
#include "rnbd-srv-dev.h"

MODULE_DESCRIPTION("RDMA Network Block Device Server");
MODULE_LICENSE("GPL");

static u16 port_nr = RTRS_PORT;

module_param_named(port_nr, port_nr, ushort, 0444);
MODULE_PARM_DESC(port_nr,
		 "The port number the server is listening on (default: "
		 __stringify(RTRS_PORT)")");

#define DEFAULT_DEV_SEARCH_PATH "/"

static char dev_search_path[PATH_MAX] = DEFAULT_DEV_SEARCH_PATH;

static int dev_search_path_set(const char *val, const struct kernel_param *kp)
{
	const char *p = strrchr(val, '\n') ? : val + strlen(val);

	if (strlen(val) >= sizeof(dev_search_path))
		return -EINVAL;

	snprintf(dev_search_path, sizeof(dev_search_path), "%.*s",
		 (int)(p - val), val);

	pr_info("dev_search_path changed to '%s'\n", dev_search_path);

	return 0;
}

static struct kparam_string dev_search_path_kparam_str = {
	.maxlen	= sizeof(dev_search_path),
	.string	= dev_search_path
};

static const struct kernel_param_ops dev_search_path_ops = {
	.set	= dev_search_path_set,
	.get	= param_get_string,
};

module_param_cb(dev_search_path, &dev_search_path_ops,
		&dev_search_path_kparam_str, 0444);
MODULE_PARM_DESC(dev_search_path,
		 "Sets the dev_search_path. When a device is mapped this path is prepended to the device path from the map device operation.  If %SESSNAME% is specified in a path, then device will be searched in a session namespace. (default: "
		 DEFAULT_DEV_SEARCH_PATH ")");

static DEFINE_MUTEX(sess_lock);
static DEFINE_SPINLOCK(dev_lock);

static LIST_HEAD(sess_list);
static LIST_HEAD(dev_list);

struct rnbd_io_private {
	struct rtrs_srv_op		*id;
	struct rnbd_srv_sess_dev	*sess_dev;
};

static void rnbd_sess_dev_release(struct kref *kref)
{
	struct rnbd_srv_sess_dev *sess_dev;

	sess_dev = container_of(kref, struct rnbd_srv_sess_dev, kref);
	complete(sess_dev->destroy_comp);
}

static inline void rnbd_put_sess_dev(struct rnbd_srv_sess_dev *sess_dev)
{
	kref_put(&sess_dev->kref, rnbd_sess_dev_release);
}

void rnbd_endio(void *priv, int error)
{
	struct rnbd_io_private *rnbd_priv = priv;
	struct rnbd_srv_sess_dev *sess_dev = rnbd_priv->sess_dev;

	rnbd_put_sess_dev(sess_dev);

	rtrs_srv_resp_rdma(rnbd_priv->id, error);

	kfree(priv);
}

static struct rnbd_srv_sess_dev *
rnbd_get_sess_dev(int dev_id, struct rnbd_srv_session *srv_sess)
{
	struct rnbd_srv_sess_dev *sess_dev;
	int ret = 0;

	rcu_read_lock();
	sess_dev = xa_load(&srv_sess->index_idr, dev_id);
	if (sess_dev)
		ret = kref_get_unless_zero(&sess_dev->kref);
	rcu_read_unlock();

	if (!sess_dev || !ret)
		return ERR_PTR(-ENXIO);

	return sess_dev;
}

static void rnbd_dev_bi_end_io(struct bio *bio)
{
	rnbd_endio(bio->bi_private, blk_status_to_errno(bio->bi_status));
	bio_put(bio);
}

static int process_rdma(struct rnbd_srv_session *srv_sess,
			struct rtrs_srv_op *id, void *data, u32 datalen,
			const void *usr, size_t usrlen)
{
	const struct rnbd_msg_io *msg = usr;
	struct rnbd_io_private *priv;
	struct rnbd_srv_sess_dev *sess_dev;
	u32 dev_id;
	int err;
	struct bio *bio;
	short prio;

	priv = kmalloc(sizeof(*priv), GFP_KERNEL);
	if (!priv)
		return -ENOMEM;

	dev_id = le32_to_cpu(msg->device_id);

	sess_dev = rnbd_get_sess_dev(dev_id, srv_sess);
	if (IS_ERR(sess_dev)) {
		pr_err_ratelimited("Got I/O request on session %s for unknown device id %d\n",
				   srv_sess->sessname, dev_id);
		err = -ENOTCONN;
		goto err;
	}

	priv->sess_dev = sess_dev;
	priv->id = id;

	bio = bio_alloc(sess_dev->rnbd_dev->bdev, 1,
			rnbd_to_bio_flags(le32_to_cpu(msg->rw)), GFP_KERNEL);
	if (bio_add_page(bio, virt_to_page(data), datalen,
			offset_in_page(data)) != datalen) {
		rnbd_srv_err(sess_dev, "Failed to map data to bio\n");
		err = -EINVAL;
		goto bio_put;
	}

	bio->bi_end_io = rnbd_dev_bi_end_io;
	bio->bi_private = priv;
	bio->bi_iter.bi_sector = le64_to_cpu(msg->sector);
	bio->bi_iter.bi_size = le32_to_cpu(msg->bi_size);
	prio = srv_sess->ver < RNBD_PROTO_VER_MAJOR ||
	       usrlen < sizeof(*msg) ? 0 : le16_to_cpu(msg->prio);
	bio_set_prio(bio, prio);

	submit_bio(bio);

	return 0;

bio_put:
	bio_put(bio);
	rnbd_put_sess_dev(sess_dev);
err:
	kfree(priv);
	return err;
}

static void destroy_device(struct kref *kref)
{
	struct rnbd_srv_dev *dev = container_of(kref, struct rnbd_srv_dev, kref);

	WARN_ONCE(!list_empty(&dev->sess_dev_list),
		  "Device %s is being destroyed but still in use!\n",
		  dev->id);

	spin_lock(&dev_lock);
	list_del(&dev->list);
	spin_unlock(&dev_lock);

	mutex_destroy(&dev->lock);
	if (dev->dev_kobj.state_in_sysfs)
		/*
		 * Destroy kobj only if it was really created.
		 */
		rnbd_srv_destroy_dev_sysfs(dev);
	else
		kfree(dev);
}

static void rnbd_put_srv_dev(struct rnbd_srv_dev *dev)
{
	kref_put(&dev->kref, destroy_device);
}

void rnbd_destroy_sess_dev(struct rnbd_srv_sess_dev *sess_dev, bool keep_id)
{
	DECLARE_COMPLETION_ONSTACK(dc);

	if (keep_id)
		/* free the resources for the id but don't  */
		/* allow to re-use the id itself because it */
		/* is still used by the client              */
		xa_cmpxchg(&sess_dev->sess->index_idr, sess_dev->device_id,
			   sess_dev, NULL, 0);
	else
		xa_erase(&sess_dev->sess->index_idr, sess_dev->device_id);
	synchronize_rcu();

	sess_dev->destroy_comp = &dc;
	rnbd_put_sess_dev(sess_dev);
	wait_for_completion(&dc); /* wait for inflights to drop to zero */

	rnbd_dev_close(sess_dev->rnbd_dev);
	list_del(&sess_dev->sess_list);
	mutex_lock(&sess_dev->dev->lock);
	list_del(&sess_dev->dev_list);
	if (sess_dev->open_flags & FMODE_WRITE)
		sess_dev->dev->open_write_cnt--;
	mutex_unlock(&sess_dev->dev->lock);

	rnbd_put_srv_dev(sess_dev->dev);

	rnbd_srv_info(sess_dev, "Device closed\n");
	kfree(sess_dev);
}

static void destroy_sess(struct rnbd_srv_session *srv_sess)
{
	struct rnbd_srv_sess_dev *sess_dev, *tmp;

	if (list_empty(&srv_sess->sess_dev_list))
		goto out;

	mutex_lock(&srv_sess->lock);
	list_for_each_entry_safe(sess_dev, tmp, &srv_sess->sess_dev_list,
				 sess_list)
		rnbd_srv_destroy_dev_session_sysfs(sess_dev);
	mutex_unlock(&srv_sess->lock);

out:
	xa_destroy(&srv_sess->index_idr);

	pr_info("RTRS Session %s disconnected\n", srv_sess->sessname);

	mutex_lock(&sess_lock);
	list_del(&srv_sess->list);
	mutex_unlock(&sess_lock);

	mutex_destroy(&srv_sess->lock);
	kfree(srv_sess);
}

static int create_sess(struct rtrs_srv_sess *rtrs)
{
	struct rnbd_srv_session *srv_sess;
	char pathname[NAME_MAX];
	int err;

	err = rtrs_srv_get_path_name(rtrs, pathname, sizeof(pathname));
	if (err) {
		pr_err("rtrs_srv_get_path_name(%s): %d\n", pathname, err);

		return err;
	}
	srv_sess = kzalloc(sizeof(*srv_sess), GFP_KERNEL);
	if (!srv_sess)
		return -ENOMEM;

	srv_sess->queue_depth = rtrs_srv_get_queue_depth(rtrs);
<<<<<<< HEAD
	err = bioset_init(&srv_sess->sess_bio_set, srv_sess->queue_depth,
			  offsetof(struct rnbd_dev_blk_io, bio),
			  BIOSET_NEED_BVECS);
	if (err) {
		pr_err("Allocating srv_session for path %s failed\n",
		       pathname);
		kfree(srv_sess);
		return err;
	}

=======
>>>>>>> 95cd2cdc
	xa_init_flags(&srv_sess->index_idr, XA_FLAGS_ALLOC);
	INIT_LIST_HEAD(&srv_sess->sess_dev_list);
	mutex_init(&srv_sess->lock);
	mutex_lock(&sess_lock);
	list_add(&srv_sess->list, &sess_list);
	mutex_unlock(&sess_lock);

	srv_sess->rtrs = rtrs;
	strscpy(srv_sess->sessname, pathname, sizeof(srv_sess->sessname));

	rtrs_srv_set_sess_priv(rtrs, srv_sess);

	return 0;
}

static int rnbd_srv_link_ev(struct rtrs_srv_sess *rtrs,
			     enum rtrs_srv_link_ev ev, void *priv)
{
	struct rnbd_srv_session *srv_sess = priv;

	switch (ev) {
	case RTRS_SRV_LINK_EV_CONNECTED:
		return create_sess(rtrs);

	case RTRS_SRV_LINK_EV_DISCONNECTED:
		if (WARN_ON_ONCE(!srv_sess))
			return -EINVAL;

		destroy_sess(srv_sess);
		return 0;

	default:
		pr_warn("Received unknown RTRS session event %d from session %s\n",
			ev, srv_sess->sessname);
		return -EINVAL;
	}
}

void rnbd_srv_sess_dev_force_close(struct rnbd_srv_sess_dev *sess_dev,
				   struct kobj_attribute *attr)
{
	struct rnbd_srv_session	*sess = sess_dev->sess;

	sess_dev->keep_id = true;
	/* It is already started to close by client's close message. */
	if (!mutex_trylock(&sess->lock))
		return;
	/* first remove sysfs itself to avoid deadlock */
	sysfs_remove_file_self(&sess_dev->kobj, &attr->attr);
	rnbd_srv_destroy_dev_session_sysfs(sess_dev);
	mutex_unlock(&sess->lock);
}

static int process_msg_close(struct rnbd_srv_session *srv_sess,
			     void *data, size_t datalen, const void *usr,
			     size_t usrlen)
{
	const struct rnbd_msg_close *close_msg = usr;
	struct rnbd_srv_sess_dev *sess_dev;

	sess_dev = rnbd_get_sess_dev(le32_to_cpu(close_msg->device_id),
				      srv_sess);
	if (IS_ERR(sess_dev))
		return 0;

	rnbd_put_sess_dev(sess_dev);
	mutex_lock(&srv_sess->lock);
	rnbd_srv_destroy_dev_session_sysfs(sess_dev);
	mutex_unlock(&srv_sess->lock);
	return 0;
}

static int process_msg_open(struct rnbd_srv_session *srv_sess,
			    const void *msg, size_t len,
			    void *data, size_t datalen);

static int process_msg_sess_info(struct rnbd_srv_session *srv_sess,
				 const void *msg, size_t len,
				 void *data, size_t datalen);

static int rnbd_srv_rdma_ev(void *priv,
			    struct rtrs_srv_op *id, int dir,
			    void *data, size_t datalen, const void *usr,
			    size_t usrlen)
{
	struct rnbd_srv_session *srv_sess = priv;
	const struct rnbd_msg_hdr *hdr = usr;
	int ret = 0;
	u16 type;

	if (WARN_ON_ONCE(!srv_sess))
		return -ENODEV;

	type = le16_to_cpu(hdr->type);

	switch (type) {
	case RNBD_MSG_IO:
		return process_rdma(srv_sess, id, data, datalen, usr, usrlen);
	case RNBD_MSG_CLOSE:
		ret = process_msg_close(srv_sess, data, datalen, usr, usrlen);
		break;
	case RNBD_MSG_OPEN:
		ret = process_msg_open(srv_sess, usr, usrlen, data, datalen);
		break;
	case RNBD_MSG_SESS_INFO:
		ret = process_msg_sess_info(srv_sess, usr, usrlen, data,
					    datalen);
		break;
	default:
		pr_warn("Received unexpected message type %d with dir %d from session %s\n",
			type, dir, srv_sess->sessname);
		return -EINVAL;
	}

	rtrs_srv_resp_rdma(id, ret);
	return 0;
}

static struct rnbd_srv_sess_dev
*rnbd_sess_dev_alloc(struct rnbd_srv_session *srv_sess)
{
	struct rnbd_srv_sess_dev *sess_dev;
	int error;

	sess_dev = kzalloc(sizeof(*sess_dev), GFP_KERNEL);
	if (!sess_dev)
		return ERR_PTR(-ENOMEM);

	error = xa_alloc(&srv_sess->index_idr, &sess_dev->device_id, sess_dev,
			 xa_limit_32b, GFP_NOWAIT);
	if (error < 0) {
		pr_warn("Allocating idr failed, err: %d\n", error);
		kfree(sess_dev);
		return ERR_PTR(error);
	}

	return sess_dev;
}

static struct rnbd_srv_dev *rnbd_srv_init_srv_dev(const char *id)
{
	struct rnbd_srv_dev *dev;

	dev = kzalloc(sizeof(*dev), GFP_KERNEL);
	if (!dev)
		return ERR_PTR(-ENOMEM);

	strscpy(dev->id, id, sizeof(dev->id));
	kref_init(&dev->kref);
	INIT_LIST_HEAD(&dev->sess_dev_list);
	mutex_init(&dev->lock);

	return dev;
}

static struct rnbd_srv_dev *
rnbd_srv_find_or_add_srv_dev(struct rnbd_srv_dev *new_dev)
{
	struct rnbd_srv_dev *dev;

	spin_lock(&dev_lock);
	list_for_each_entry(dev, &dev_list, list) {
		if (!strncmp(dev->id, new_dev->id, sizeof(dev->id))) {
			if (!kref_get_unless_zero(&dev->kref))
				/*
				 * We lost the race, device is almost dead.
				 *  Continue traversing to find a valid one.
				 */
				continue;
			spin_unlock(&dev_lock);
			return dev;
		}
	}
	list_add(&new_dev->list, &dev_list);
	spin_unlock(&dev_lock);

	return new_dev;
}

static int rnbd_srv_check_update_open_perm(struct rnbd_srv_dev *srv_dev,
					    struct rnbd_srv_session *srv_sess,
					    enum rnbd_access_mode access_mode)
{
	int ret = -EPERM;

	mutex_lock(&srv_dev->lock);

	switch (access_mode) {
	case RNBD_ACCESS_RO:
		ret = 0;
		break;
	case RNBD_ACCESS_RW:
		if (srv_dev->open_write_cnt == 0)  {
			srv_dev->open_write_cnt++;
			ret = 0;
		} else {
			pr_err("Mapping device '%s' for session %s with RW permissions failed. Device already opened as 'RW' by %d client(s), access mode %s.\n",
			       srv_dev->id, srv_sess->sessname,
			       srv_dev->open_write_cnt,
			       rnbd_access_mode_str(access_mode));
		}
		break;
	case RNBD_ACCESS_MIGRATION:
		if (srv_dev->open_write_cnt < 2) {
			srv_dev->open_write_cnt++;
			ret = 0;
		} else {
			pr_err("Mapping device '%s' for session %s with migration permissions failed. Device already opened as 'RW' by %d client(s), access mode %s.\n",
			       srv_dev->id, srv_sess->sessname,
			       srv_dev->open_write_cnt,
			       rnbd_access_mode_str(access_mode));
		}
		break;
	default:
		pr_err("Received mapping request for device '%s' on session %s with invalid access mode: %d\n",
		       srv_dev->id, srv_sess->sessname, access_mode);
		ret = -EINVAL;
	}

	mutex_unlock(&srv_dev->lock);

	return ret;
}

static struct rnbd_srv_dev *
rnbd_srv_get_or_create_srv_dev(struct rnbd_dev *rnbd_dev,
				struct rnbd_srv_session *srv_sess,
				enum rnbd_access_mode access_mode)
{
	int ret;
	struct rnbd_srv_dev *new_dev, *dev;

	new_dev = rnbd_srv_init_srv_dev(rnbd_dev->name);
	if (IS_ERR(new_dev))
		return new_dev;

	dev = rnbd_srv_find_or_add_srv_dev(new_dev);
	if (dev != new_dev)
		kfree(new_dev);

	ret = rnbd_srv_check_update_open_perm(dev, srv_sess, access_mode);
	if (ret) {
		rnbd_put_srv_dev(dev);
		return ERR_PTR(ret);
	}

	return dev;
}

static void rnbd_srv_fill_msg_open_rsp(struct rnbd_msg_open_rsp *rsp,
					struct rnbd_srv_sess_dev *sess_dev)
{
	struct rnbd_dev *rnbd_dev = sess_dev->rnbd_dev;
	struct request_queue *q = bdev_get_queue(rnbd_dev->bdev);

	rsp->hdr.type = cpu_to_le16(RNBD_MSG_OPEN_RSP);
	rsp->device_id =
		cpu_to_le32(sess_dev->device_id);
	rsp->nsectors =
		cpu_to_le64(get_capacity(rnbd_dev->bdev->bd_disk));
	rsp->logical_block_size	=
		cpu_to_le16(bdev_logical_block_size(rnbd_dev->bdev));
	rsp->physical_block_size =
		cpu_to_le16(bdev_physical_block_size(rnbd_dev->bdev));
	rsp->max_segments =
		cpu_to_le16(rnbd_dev_get_max_segs(rnbd_dev));
	rsp->max_hw_sectors =
		cpu_to_le32(rnbd_dev_get_max_hw_sects(rnbd_dev));
	rsp->max_write_same_sectors = 0;
	rsp->max_discard_sectors =
		cpu_to_le32(rnbd_dev_get_max_discard_sects(rnbd_dev));
	rsp->discard_granularity =
		cpu_to_le32(rnbd_dev_get_discard_granularity(rnbd_dev));
	rsp->discard_alignment =
		cpu_to_le32(rnbd_dev_get_discard_alignment(rnbd_dev));
	rsp->secure_discard =
		cpu_to_le16(rnbd_dev_get_secure_discard(rnbd_dev));
	rsp->cache_policy = 0;
	if (test_bit(QUEUE_FLAG_WC, &q->queue_flags))
		rsp->cache_policy |= RNBD_WRITEBACK;
	if (blk_queue_fua(q))
		rsp->cache_policy |= RNBD_FUA;
}

static struct rnbd_srv_sess_dev *
rnbd_srv_create_set_sess_dev(struct rnbd_srv_session *srv_sess,
			      const struct rnbd_msg_open *open_msg,
			      struct rnbd_dev *rnbd_dev, fmode_t open_flags,
			      struct rnbd_srv_dev *srv_dev)
{
	struct rnbd_srv_sess_dev *sdev = rnbd_sess_dev_alloc(srv_sess);

	if (IS_ERR(sdev))
		return sdev;

	kref_init(&sdev->kref);

	strscpy(sdev->pathname, open_msg->dev_name, sizeof(sdev->pathname));

	sdev->rnbd_dev		= rnbd_dev;
	sdev->sess		= srv_sess;
	sdev->dev		= srv_dev;
	sdev->open_flags	= open_flags;
	sdev->access_mode	= open_msg->access_mode;

	return sdev;
}

static char *rnbd_srv_get_full_path(struct rnbd_srv_session *srv_sess,
				     const char *dev_name)
{
	char *full_path;
	char *a, *b;

	full_path = kmalloc(PATH_MAX, GFP_KERNEL);
	if (!full_path)
		return ERR_PTR(-ENOMEM);

	/*
	 * Replace %SESSNAME% with a real session name in order to
	 * create device namespace.
	 */
	a = strnstr(dev_search_path, "%SESSNAME%", sizeof(dev_search_path));
	if (a) {
		int len = a - dev_search_path;

		len = snprintf(full_path, PATH_MAX, "%.*s/%s/%s", len,
			       dev_search_path, srv_sess->sessname, dev_name);
		if (len >= PATH_MAX) {
			pr_err("Too long path: %s, %s, %s\n",
			       dev_search_path, srv_sess->sessname, dev_name);
			kfree(full_path);
			return ERR_PTR(-EINVAL);
		}
	} else {
		snprintf(full_path, PATH_MAX, "%s/%s",
			 dev_search_path, dev_name);
	}

	/* eliminitate duplicated slashes */
	a = strchr(full_path, '/');
	b = a;
	while (*b != '\0') {
		if (*b == '/' && *a == '/') {
			b++;
		} else {
			a++;
			*a = *b;
			b++;
		}
	}
	a++;
	*a = '\0';

	return full_path;
}

static int process_msg_sess_info(struct rnbd_srv_session *srv_sess,
				 const void *msg, size_t len,
				 void *data, size_t datalen)
{
	const struct rnbd_msg_sess_info *sess_info_msg = msg;
	struct rnbd_msg_sess_info_rsp *rsp = data;

	srv_sess->ver = min_t(u8, sess_info_msg->ver, RNBD_PROTO_VER_MAJOR);
	pr_debug("Session %s using protocol version %d (client version: %d, server version: %d)\n",
		 srv_sess->sessname, srv_sess->ver,
		 sess_info_msg->ver, RNBD_PROTO_VER_MAJOR);

	rsp->hdr.type = cpu_to_le16(RNBD_MSG_SESS_INFO_RSP);
	rsp->ver = srv_sess->ver;

	return 0;
}

/**
 * find_srv_sess_dev() - a dev is already opened by this name
 * @srv_sess:	the session to search.
 * @dev_name:	string containing the name of the device.
 *
 * Return struct rnbd_srv_sess_dev if srv_sess already opened the dev_name
 * NULL if the session didn't open the device yet.
 */
static struct rnbd_srv_sess_dev *
find_srv_sess_dev(struct rnbd_srv_session *srv_sess, const char *dev_name)
{
	struct rnbd_srv_sess_dev *sess_dev;

	if (list_empty(&srv_sess->sess_dev_list))
		return NULL;

	list_for_each_entry(sess_dev, &srv_sess->sess_dev_list, sess_list)
		if (!strcmp(sess_dev->pathname, dev_name))
			return sess_dev;

	return NULL;
}

static int process_msg_open(struct rnbd_srv_session *srv_sess,
			    const void *msg, size_t len,
			    void *data, size_t datalen)
{
	int ret;
	struct rnbd_srv_dev *srv_dev;
	struct rnbd_srv_sess_dev *srv_sess_dev;
	const struct rnbd_msg_open *open_msg = msg;
	fmode_t open_flags;
	char *full_path;
	struct rnbd_dev *rnbd_dev;
	struct rnbd_msg_open_rsp *rsp = data;

	pr_debug("Open message received: session='%s' path='%s' access_mode=%d\n",
		 srv_sess->sessname, open_msg->dev_name,
		 open_msg->access_mode);
	open_flags = FMODE_READ;
	if (open_msg->access_mode != RNBD_ACCESS_RO)
		open_flags |= FMODE_WRITE;

	mutex_lock(&srv_sess->lock);

	srv_sess_dev = find_srv_sess_dev(srv_sess, open_msg->dev_name);
	if (srv_sess_dev)
		goto fill_response;

	if ((strlen(dev_search_path) + strlen(open_msg->dev_name))
	    >= PATH_MAX) {
		pr_err("Opening device for session %s failed, device path too long. '%s/%s' is longer than PATH_MAX (%d)\n",
		       srv_sess->sessname, dev_search_path, open_msg->dev_name,
		       PATH_MAX);
		ret = -EINVAL;
		goto reject;
	}
	if (strstr(open_msg->dev_name, "..")) {
		pr_err("Opening device for session %s failed, device path %s contains relative path ..\n",
		       srv_sess->sessname, open_msg->dev_name);
		ret = -EINVAL;
		goto reject;
	}
	full_path = rnbd_srv_get_full_path(srv_sess, open_msg->dev_name);
	if (IS_ERR(full_path)) {
		ret = PTR_ERR(full_path);
		pr_err("Opening device '%s' for client %s failed, failed to get device full path, err: %d\n",
		       open_msg->dev_name, srv_sess->sessname, ret);
		goto reject;
	}

	rnbd_dev = rnbd_dev_open(full_path, open_flags);
	if (IS_ERR(rnbd_dev)) {
		pr_err("Opening device '%s' on session %s failed, failed to open the block device, err: %ld\n",
		       full_path, srv_sess->sessname, PTR_ERR(rnbd_dev));
		ret = PTR_ERR(rnbd_dev);
		goto free_path;
	}

	srv_dev = rnbd_srv_get_or_create_srv_dev(rnbd_dev, srv_sess,
						  open_msg->access_mode);
	if (IS_ERR(srv_dev)) {
		pr_err("Opening device '%s' on session %s failed, creating srv_dev failed, err: %ld\n",
		       full_path, srv_sess->sessname, PTR_ERR(srv_dev));
		ret = PTR_ERR(srv_dev);
		goto rnbd_dev_close;
	}

	srv_sess_dev = rnbd_srv_create_set_sess_dev(srv_sess, open_msg,
						     rnbd_dev, open_flags,
						     srv_dev);
	if (IS_ERR(srv_sess_dev)) {
		pr_err("Opening device '%s' on session %s failed, creating sess_dev failed, err: %ld\n",
		       full_path, srv_sess->sessname, PTR_ERR(srv_sess_dev));
		ret = PTR_ERR(srv_sess_dev);
		goto srv_dev_put;
	}

	/* Create the srv_dev sysfs files if they haven't been created yet. The
	 * reason to delay the creation is not to create the sysfs files before
	 * we are sure the device can be opened.
	 */
	mutex_lock(&srv_dev->lock);
	if (!srv_dev->dev_kobj.state_in_sysfs) {
		ret = rnbd_srv_create_dev_sysfs(srv_dev, rnbd_dev->bdev,
						 rnbd_dev->name);
		if (ret) {
			mutex_unlock(&srv_dev->lock);
			rnbd_srv_err(srv_sess_dev,
				      "Opening device failed, failed to create device sysfs files, err: %d\n",
				      ret);
			goto free_srv_sess_dev;
		}
	}

	ret = rnbd_srv_create_dev_session_sysfs(srv_sess_dev);
	if (ret) {
		mutex_unlock(&srv_dev->lock);
		rnbd_srv_err(srv_sess_dev,
			      "Opening device failed, failed to create dev client sysfs files, err: %d\n",
			      ret);
		goto free_srv_sess_dev;
	}

	list_add(&srv_sess_dev->dev_list, &srv_dev->sess_dev_list);
	mutex_unlock(&srv_dev->lock);

	list_add(&srv_sess_dev->sess_list, &srv_sess->sess_dev_list);

	rnbd_srv_info(srv_sess_dev, "Opened device '%s'\n", srv_dev->id);

	kfree(full_path);

fill_response:
	rnbd_srv_fill_msg_open_rsp(rsp, srv_sess_dev);
	mutex_unlock(&srv_sess->lock);
	return 0;

free_srv_sess_dev:
	xa_erase(&srv_sess->index_idr, srv_sess_dev->device_id);
	synchronize_rcu();
	kfree(srv_sess_dev);
srv_dev_put:
	if (open_msg->access_mode != RNBD_ACCESS_RO) {
		mutex_lock(&srv_dev->lock);
		srv_dev->open_write_cnt--;
		mutex_unlock(&srv_dev->lock);
	}
	rnbd_put_srv_dev(srv_dev);
rnbd_dev_close:
	rnbd_dev_close(rnbd_dev);
free_path:
	kfree(full_path);
reject:
	mutex_unlock(&srv_sess->lock);
	return ret;
}

static struct rtrs_srv_ctx *rtrs_ctx;

static struct rtrs_srv_ops rtrs_ops;
static int __init rnbd_srv_init_module(void)
{
	int err;

	BUILD_BUG_ON(sizeof(struct rnbd_msg_hdr) != 4);
	BUILD_BUG_ON(sizeof(struct rnbd_msg_sess_info) != 36);
	BUILD_BUG_ON(sizeof(struct rnbd_msg_sess_info_rsp) != 36);
	BUILD_BUG_ON(sizeof(struct rnbd_msg_open) != 264);
	BUILD_BUG_ON(sizeof(struct rnbd_msg_close) != 8);
	BUILD_BUG_ON(sizeof(struct rnbd_msg_open_rsp) != 56);
	rtrs_ops = (struct rtrs_srv_ops) {
		.rdma_ev = rnbd_srv_rdma_ev,
		.link_ev = rnbd_srv_link_ev,
	};
	rtrs_ctx = rtrs_srv_open(&rtrs_ops, port_nr);
	if (IS_ERR(rtrs_ctx)) {
		err = PTR_ERR(rtrs_ctx);
		pr_err("rtrs_srv_open(), err: %d\n", err);
		return err;
	}

	err = rnbd_srv_create_sysfs_files();
	if (err) {
		pr_err("rnbd_srv_create_sysfs_files(), err: %d\n", err);
		rtrs_srv_close(rtrs_ctx);
		return err;
	}

	return 0;
}

static void __exit rnbd_srv_cleanup_module(void)
{
	rtrs_srv_close(rtrs_ctx);
	WARN_ON(!list_empty(&sess_list));
	rnbd_srv_destroy_sysfs_files();
}

module_init(rnbd_srv_init_module);
module_exit(rnbd_srv_cleanup_module);<|MERGE_RESOLUTION|>--- conflicted
+++ resolved
@@ -280,19 +280,6 @@
 		return -ENOMEM;
 
 	srv_sess->queue_depth = rtrs_srv_get_queue_depth(rtrs);
-<<<<<<< HEAD
-	err = bioset_init(&srv_sess->sess_bio_set, srv_sess->queue_depth,
-			  offsetof(struct rnbd_dev_blk_io, bio),
-			  BIOSET_NEED_BVECS);
-	if (err) {
-		pr_err("Allocating srv_session for path %s failed\n",
-		       pathname);
-		kfree(srv_sess);
-		return err;
-	}
-
-=======
->>>>>>> 95cd2cdc
 	xa_init_flags(&srv_sess->index_idr, XA_FLAGS_ALLOC);
 	INIT_LIST_HEAD(&srv_sess->sess_dev_list);
 	mutex_init(&srv_sess->lock);
