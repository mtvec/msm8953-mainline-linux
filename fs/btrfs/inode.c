--- conflicted
+++ resolved
@@ -7464,21 +7464,12 @@
 		    btrfs_inc_nocow_writers(fs_info, block_start))
 			can_nocow = true;
 	}
-<<<<<<< HEAD
 
 	if (can_nocow) {
 		struct extent_map *em2;
 
 		/* We can NOCOW, so only need to reserve metadata space. */
-		ret = btrfs_delalloc_reserve_metadata(BTRFS_I(inode), len);
-=======
-
-	if (can_nocow) {
-		struct extent_map *em2;
-
-		/* We can NOCOW, so only need to reserve metadata space. */
 		ret = btrfs_delalloc_reserve_metadata(BTRFS_I(inode), len, len);
->>>>>>> 95cd2cdc
 		if (ret < 0) {
 			/* Our caller expects us to free the input extent map. */
 			free_extent_map(em);
@@ -8776,11 +8767,7 @@
 	 * extents beyond i_size to drop.
 	 */
 	if (control.extents_found > 0)
-<<<<<<< HEAD
-		set_bit(BTRFS_INODE_NEEDS_FULL_SYNC, &BTRFS_I(inode)->runtime_flags);
-=======
 		btrfs_set_inode_full_sync(BTRFS_I(inode));
->>>>>>> 95cd2cdc
 
 	return ret;
 }
