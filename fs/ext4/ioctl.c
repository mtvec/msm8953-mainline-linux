--- conflicted
+++ resolved
@@ -269,11 +269,7 @@
 	return err ? err : 0;
 }
 
-<<<<<<< HEAD
-/**
-=======
 /*
->>>>>>> 95cd2cdc
  * Swap memory between @a and @b for @len bytes.
  *
  * @a:          pointer to first memory area
