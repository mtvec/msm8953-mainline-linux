// SPDX-License-Identifier: GPL-2.0-only
/*
 * Copyright (C) Sistina Software, Inc.  1997-2003 All rights reserved.
 * Copyright (C) 2004-2006 Red Hat, Inc.  All rights reserved.
 */

#include <linux/slab.h>
#include <linux/spinlock.h>
#include <linux/compat.h>
#include <linux/completion.h>
#include <linux/buffer_head.h>
#include <linux/pagemap.h>
#include <linux/uio.h>
#include <linux/blkdev.h>
#include <linux/mm.h>
#include <linux/mount.h>
#include <linux/fs.h>
#include <linux/gfs2_ondisk.h>
#include <linux/falloc.h>
#include <linux/swap.h>
#include <linux/crc32.h>
#include <linux/writeback.h>
#include <linux/uaccess.h>
#include <linux/dlm.h>
#include <linux/dlm_plock.h>
#include <linux/delay.h>
#include <linux/backing-dev.h>
#include <linux/fileattr.h>

#include "gfs2.h"
#include "incore.h"
#include "bmap.h"
#include "aops.h"
#include "dir.h"
#include "glock.h"
#include "glops.h"
#include "inode.h"
#include "log.h"
#include "meta_io.h"
#include "quota.h"
#include "rgrp.h"
#include "trans.h"
#include "util.h"

/**
 * gfs2_llseek - seek to a location in a file
 * @file: the file
 * @offset: the offset
 * @whence: Where to seek from (SEEK_SET, SEEK_CUR, or SEEK_END)
 *
 * SEEK_END requires the glock for the file because it references the
 * file's size.
 *
 * Returns: The new offset, or errno
 */

static loff_t gfs2_llseek(struct file *file, loff_t offset, int whence)
{
	struct gfs2_inode *ip = GFS2_I(file->f_mapping->host);
	struct gfs2_holder i_gh;
	loff_t error;

	switch (whence) {
	case SEEK_END:
		error = gfs2_glock_nq_init(ip->i_gl, LM_ST_SHARED, LM_FLAG_ANY,
					   &i_gh);
		if (!error) {
			error = generic_file_llseek(file, offset, whence);
			gfs2_glock_dq_uninit(&i_gh);
		}
		break;

	case SEEK_DATA:
		error = gfs2_seek_data(file, offset);
		break;

	case SEEK_HOLE:
		error = gfs2_seek_hole(file, offset);
		break;

	case SEEK_CUR:
	case SEEK_SET:
		/*
		 * These don't reference inode->i_size and don't depend on the
		 * block mapping, so we don't need the glock.
		 */
		error = generic_file_llseek(file, offset, whence);
		break;
	default:
		error = -EINVAL;
	}

	return error;
}

/**
 * gfs2_readdir - Iterator for a directory
 * @file: The directory to read from
 * @ctx: What to feed directory entries to
 *
 * Returns: errno
 */

static int gfs2_readdir(struct file *file, struct dir_context *ctx)
{
	struct inode *dir = file->f_mapping->host;
	struct gfs2_inode *dip = GFS2_I(dir);
	struct gfs2_holder d_gh;
	int error;

	error = gfs2_glock_nq_init(dip->i_gl, LM_ST_SHARED, 0, &d_gh);
	if (error)
		return error;

	error = gfs2_dir_read(dir, ctx, &file->f_ra);

	gfs2_glock_dq_uninit(&d_gh);

	return error;
}

/*
 * struct fsflag_gfs2flag
 *
 * The FS_JOURNAL_DATA_FL flag maps to GFS2_DIF_INHERIT_JDATA for directories,
 * and to GFS2_DIF_JDATA for non-directories.
 */
static struct {
	u32 fsflag;
	u32 gfsflag;
} fsflag_gfs2flag[] = {
	{FS_SYNC_FL, GFS2_DIF_SYNC},
	{FS_IMMUTABLE_FL, GFS2_DIF_IMMUTABLE},
	{FS_APPEND_FL, GFS2_DIF_APPENDONLY},
	{FS_NOATIME_FL, GFS2_DIF_NOATIME},
	{FS_INDEX_FL, GFS2_DIF_EXHASH},
	{FS_TOPDIR_FL, GFS2_DIF_TOPDIR},
	{FS_JOURNAL_DATA_FL, GFS2_DIF_JDATA | GFS2_DIF_INHERIT_JDATA},
};

static inline u32 gfs2_gfsflags_to_fsflags(struct inode *inode, u32 gfsflags)
{
	int i;
	u32 fsflags = 0;

	if (S_ISDIR(inode->i_mode))
		gfsflags &= ~GFS2_DIF_JDATA;
	else
		gfsflags &= ~GFS2_DIF_INHERIT_JDATA;

	for (i = 0; i < ARRAY_SIZE(fsflag_gfs2flag); i++)
		if (gfsflags & fsflag_gfs2flag[i].gfsflag)
			fsflags |= fsflag_gfs2flag[i].fsflag;
	return fsflags;
}

int gfs2_fileattr_get(struct dentry *dentry, struct fileattr *fa)
{
	struct inode *inode = d_inode(dentry);
	struct gfs2_inode *ip = GFS2_I(inode);
	struct gfs2_holder gh;
	int error;
	u32 fsflags;

	if (d_is_special(dentry))
		return -ENOTTY;

	gfs2_holder_init(ip->i_gl, LM_ST_SHARED, 0, &gh);
	error = gfs2_glock_nq(&gh);
	if (error)
		goto out_uninit;

	fsflags = gfs2_gfsflags_to_fsflags(inode, ip->i_diskflags);

	fileattr_fill_flags(fa, fsflags);

	gfs2_glock_dq(&gh);
out_uninit:
	gfs2_holder_uninit(&gh);
	return error;
}

void gfs2_set_inode_flags(struct inode *inode)
{
	struct gfs2_inode *ip = GFS2_I(inode);
	unsigned int flags = inode->i_flags;

	flags &= ~(S_SYNC|S_APPEND|S_IMMUTABLE|S_NOATIME|S_DIRSYNC|S_NOSEC);
	if ((ip->i_eattr == 0) && !is_sxid(inode->i_mode))
		flags |= S_NOSEC;
	if (ip->i_diskflags & GFS2_DIF_IMMUTABLE)
		flags |= S_IMMUTABLE;
	if (ip->i_diskflags & GFS2_DIF_APPENDONLY)
		flags |= S_APPEND;
	if (ip->i_diskflags & GFS2_DIF_NOATIME)
		flags |= S_NOATIME;
	if (ip->i_diskflags & GFS2_DIF_SYNC)
		flags |= S_SYNC;
	inode->i_flags = flags;
}

/* Flags that can be set by user space */
#define GFS2_FLAGS_USER_SET (GFS2_DIF_JDATA|			\
			     GFS2_DIF_IMMUTABLE|		\
			     GFS2_DIF_APPENDONLY|		\
			     GFS2_DIF_NOATIME|			\
			     GFS2_DIF_SYNC|			\
			     GFS2_DIF_TOPDIR|			\
			     GFS2_DIF_INHERIT_JDATA)

/**
 * do_gfs2_set_flags - set flags on an inode
 * @inode: The inode
 * @reqflags: The flags to set
 * @mask: Indicates which flags are valid
 *
 */
static int do_gfs2_set_flags(struct inode *inode, u32 reqflags, u32 mask)
{
	struct gfs2_inode *ip = GFS2_I(inode);
	struct gfs2_sbd *sdp = GFS2_SB(inode);
	struct buffer_head *bh;
	struct gfs2_holder gh;
	int error;
	u32 new_flags, flags;

	error = gfs2_glock_nq_init(ip->i_gl, LM_ST_EXCLUSIVE, 0, &gh);
	if (error)
		return error;

	error = 0;
	flags = ip->i_diskflags;
	new_flags = (flags & ~mask) | (reqflags & mask);
	if ((new_flags ^ flags) == 0)
		goto out;

	if (!IS_IMMUTABLE(inode)) {
		error = gfs2_permission(&init_user_ns, inode, MAY_WRITE);
		if (error)
			goto out;
	}
	if ((flags ^ new_flags) & GFS2_DIF_JDATA) {
		if (new_flags & GFS2_DIF_JDATA)
			gfs2_log_flush(sdp, ip->i_gl,
				       GFS2_LOG_HEAD_FLUSH_NORMAL |
				       GFS2_LFC_SET_FLAGS);
		error = filemap_fdatawrite(inode->i_mapping);
		if (error)
			goto out;
		error = filemap_fdatawait(inode->i_mapping);
		if (error)
			goto out;
		if (new_flags & GFS2_DIF_JDATA)
			gfs2_ordered_del_inode(ip);
	}
	error = gfs2_trans_begin(sdp, RES_DINODE, 0);
	if (error)
		goto out;
	error = gfs2_meta_inode_buffer(ip, &bh);
	if (error)
		goto out_trans_end;
	inode->i_ctime = current_time(inode);
	gfs2_trans_add_meta(ip->i_gl, bh);
	ip->i_diskflags = new_flags;
	gfs2_dinode_out(ip, bh->b_data);
	brelse(bh);
	gfs2_set_inode_flags(inode);
	gfs2_set_aops(inode);
out_trans_end:
	gfs2_trans_end(sdp);
out:
	gfs2_glock_dq_uninit(&gh);
	return error;
}

int gfs2_fileattr_set(struct user_namespace *mnt_userns,
		      struct dentry *dentry, struct fileattr *fa)
{
	struct inode *inode = d_inode(dentry);
	u32 fsflags = fa->flags, gfsflags = 0;
	u32 mask;
	int i;

	if (d_is_special(dentry))
		return -ENOTTY;

	if (fileattr_has_fsx(fa))
		return -EOPNOTSUPP;

	for (i = 0; i < ARRAY_SIZE(fsflag_gfs2flag); i++) {
		if (fsflags & fsflag_gfs2flag[i].fsflag) {
			fsflags &= ~fsflag_gfs2flag[i].fsflag;
			gfsflags |= fsflag_gfs2flag[i].gfsflag;
		}
	}
	if (fsflags || gfsflags & ~GFS2_FLAGS_USER_SET)
		return -EINVAL;

	mask = GFS2_FLAGS_USER_SET;
	if (S_ISDIR(inode->i_mode)) {
		mask &= ~GFS2_DIF_JDATA;
	} else {
		/* The GFS2_DIF_TOPDIR flag is only valid for directories. */
		if (gfsflags & GFS2_DIF_TOPDIR)
			return -EINVAL;
		mask &= ~(GFS2_DIF_TOPDIR | GFS2_DIF_INHERIT_JDATA);
	}

	return do_gfs2_set_flags(inode, gfsflags, mask);
}

static int gfs2_getlabel(struct file *filp, char __user *label)
{
	struct inode *inode = file_inode(filp);
	struct gfs2_sbd *sdp = GFS2_SB(inode);

	if (copy_to_user(label, sdp->sd_sb.sb_locktable, GFS2_LOCKNAME_LEN))
		return -EFAULT;

	return 0;
}

static long gfs2_ioctl(struct file *filp, unsigned int cmd, unsigned long arg)
{
	switch(cmd) {
	case FITRIM:
		return gfs2_fitrim(filp, (void __user *)arg);
	case FS_IOC_GETFSLABEL:
		return gfs2_getlabel(filp, (char __user *)arg);
	}

	return -ENOTTY;
}

#ifdef CONFIG_COMPAT
static long gfs2_compat_ioctl(struct file *filp, unsigned int cmd, unsigned long arg)
{
	switch(cmd) {
	/* Keep this list in sync with gfs2_ioctl */
	case FITRIM:
	case FS_IOC_GETFSLABEL:
		break;
	default:
		return -ENOIOCTLCMD;
	}

	return gfs2_ioctl(filp, cmd, (unsigned long)compat_ptr(arg));
}
#else
#define gfs2_compat_ioctl NULL
#endif

/**
 * gfs2_size_hint - Give a hint to the size of a write request
 * @filep: The struct file
 * @offset: The file offset of the write
 * @size: The length of the write
 *
 * When we are about to do a write, this function records the total
 * write size in order to provide a suitable hint to the lower layers
 * about how many blocks will be required.
 *
 */

static void gfs2_size_hint(struct file *filep, loff_t offset, size_t size)
{
	struct inode *inode = file_inode(filep);
	struct gfs2_sbd *sdp = GFS2_SB(inode);
	struct gfs2_inode *ip = GFS2_I(inode);
	size_t blks = (size + sdp->sd_sb.sb_bsize - 1) >> sdp->sd_sb.sb_bsize_shift;
	int hint = min_t(size_t, INT_MAX, blks);

	if (hint > atomic_read(&ip->i_sizehint))
		atomic_set(&ip->i_sizehint, hint);
}

/**
 * gfs2_allocate_page_backing - Allocate blocks for a write fault
 * @page: The (locked) page to allocate backing for
 * @length: Size of the allocation
 *
 * We try to allocate all the blocks required for the page in one go.  This
 * might fail for various reasons, so we keep trying until all the blocks to
 * back this page are allocated.  If some of the blocks are already allocated,
 * that is ok too.
 */
static int gfs2_allocate_page_backing(struct page *page, unsigned int length)
{
	u64 pos = page_offset(page);

	do {
		struct iomap iomap = { };

		if (gfs2_iomap_alloc(page->mapping->host, pos, length, &iomap))
			return -EIO;

		if (length < iomap.length)
			iomap.length = length;
		length -= iomap.length;
		pos += iomap.length;
	} while (length > 0);

	return 0;
}

/**
 * gfs2_page_mkwrite - Make a shared, mmap()ed, page writable
 * @vmf: The virtual memory fault containing the page to become writable
 *
 * When the page becomes writable, we need to ensure that we have
 * blocks allocated on disk to back that page.
 */

static vm_fault_t gfs2_page_mkwrite(struct vm_fault *vmf)
{
	struct page *page = vmf->page;
	struct inode *inode = file_inode(vmf->vma->vm_file);
	struct gfs2_inode *ip = GFS2_I(inode);
	struct gfs2_sbd *sdp = GFS2_SB(inode);
	struct gfs2_alloc_parms ap = { .aflags = 0, };
	u64 offset = page_offset(page);
	unsigned int data_blocks, ind_blocks, rblocks;
	vm_fault_t ret = VM_FAULT_LOCKED;
	struct gfs2_holder gh;
	unsigned int length;
	loff_t size;
	int err;

	sb_start_pagefault(inode->i_sb);

	gfs2_holder_init(ip->i_gl, LM_ST_EXCLUSIVE, 0, &gh);
	err = gfs2_glock_nq(&gh);
	if (err) {
		ret = block_page_mkwrite_return(err);
		goto out_uninit;
	}

	/* Check page index against inode size */
	size = i_size_read(inode);
	if (offset >= size) {
		ret = VM_FAULT_SIGBUS;
		goto out_unlock;
	}

	/* Update file times before taking page lock */
	file_update_time(vmf->vma->vm_file);

	/* page is wholly or partially inside EOF */
	if (size - offset < PAGE_SIZE)
		length = size - offset;
	else
		length = PAGE_SIZE;

	gfs2_size_hint(vmf->vma->vm_file, offset, length);

	set_bit(GLF_DIRTY, &ip->i_gl->gl_flags);
	set_bit(GIF_SW_PAGED, &ip->i_flags);

	/*
	 * iomap_writepage / iomap_writepages currently don't support inline
	 * files, so always unstuff here.
	 */

	if (!gfs2_is_stuffed(ip) &&
	    !gfs2_write_alloc_required(ip, offset, length)) {
		lock_page(page);
		if (!PageUptodate(page) || page->mapping != inode->i_mapping) {
			ret = VM_FAULT_NOPAGE;
			unlock_page(page);
		}
		goto out_unlock;
	}

	err = gfs2_rindex_update(sdp);
	if (err) {
		ret = block_page_mkwrite_return(err);
		goto out_unlock;
	}

	gfs2_write_calc_reserv(ip, length, &data_blocks, &ind_blocks);
	ap.target = data_blocks + ind_blocks;
	err = gfs2_quota_lock_check(ip, &ap);
	if (err) {
		ret = block_page_mkwrite_return(err);
		goto out_unlock;
	}
	err = gfs2_inplace_reserve(ip, &ap);
	if (err) {
		ret = block_page_mkwrite_return(err);
		goto out_quota_unlock;
	}

	rblocks = RES_DINODE + ind_blocks;
	if (gfs2_is_jdata(ip))
		rblocks += data_blocks ? data_blocks : 1;
	if (ind_blocks || data_blocks) {
		rblocks += RES_STATFS + RES_QUOTA;
		rblocks += gfs2_rg_blocks(ip, data_blocks + ind_blocks);
	}
	err = gfs2_trans_begin(sdp, rblocks, 0);
	if (err) {
		ret = block_page_mkwrite_return(err);
		goto out_trans_fail;
	}

	/* Unstuff, if required, and allocate backing blocks for page */
	if (gfs2_is_stuffed(ip)) {
		err = gfs2_unstuff_dinode(ip);
		if (err) {
			ret = block_page_mkwrite_return(err);
			goto out_trans_end;
		}
	}

	lock_page(page);
	/* If truncated, we must retry the operation, we may have raced
	 * with the glock demotion code.
	 */
	if (!PageUptodate(page) || page->mapping != inode->i_mapping) {
		ret = VM_FAULT_NOPAGE;
		goto out_page_locked;
	}

	err = gfs2_allocate_page_backing(page, length);
	if (err)
		ret = block_page_mkwrite_return(err);

out_page_locked:
	if (ret != VM_FAULT_LOCKED)
		unlock_page(page);
out_trans_end:
	gfs2_trans_end(sdp);
out_trans_fail:
	gfs2_inplace_release(ip);
out_quota_unlock:
	gfs2_quota_unlock(ip);
out_unlock:
	gfs2_glock_dq(&gh);
out_uninit:
	gfs2_holder_uninit(&gh);
	if (ret == VM_FAULT_LOCKED) {
		set_page_dirty(page);
		wait_for_stable_page(page);
	}
	sb_end_pagefault(inode->i_sb);
	return ret;
}

static vm_fault_t gfs2_fault(struct vm_fault *vmf)
{
	struct inode *inode = file_inode(vmf->vma->vm_file);
	struct gfs2_inode *ip = GFS2_I(inode);
	struct gfs2_holder gh;
	vm_fault_t ret;
	int err;

	gfs2_holder_init(ip->i_gl, LM_ST_SHARED, 0, &gh);
	err = gfs2_glock_nq(&gh);
	if (err) {
		ret = block_page_mkwrite_return(err);
		goto out_uninit;
	}
	ret = filemap_fault(vmf);
	gfs2_glock_dq(&gh);
out_uninit:
	gfs2_holder_uninit(&gh);
	return ret;
}

static const struct vm_operations_struct gfs2_vm_ops = {
	.fault = gfs2_fault,
	.map_pages = filemap_map_pages,
	.page_mkwrite = gfs2_page_mkwrite,
};

/**
 * gfs2_mmap
 * @file: The file to map
 * @vma: The VMA which described the mapping
 *
 * There is no need to get a lock here unless we should be updating
 * atime. We ignore any locking errors since the only consequence is
 * a missed atime update (which will just be deferred until later).
 *
 * Returns: 0
 */

static int gfs2_mmap(struct file *file, struct vm_area_struct *vma)
{
	struct gfs2_inode *ip = GFS2_I(file->f_mapping->host);

	if (!(file->f_flags & O_NOATIME) &&
	    !IS_NOATIME(&ip->i_inode)) {
		struct gfs2_holder i_gh;
		int error;

		error = gfs2_glock_nq_init(ip->i_gl, LM_ST_SHARED, LM_FLAG_ANY,
					   &i_gh);
		if (error)
			return error;
		/* grab lock to update inode */
		gfs2_glock_dq_uninit(&i_gh);
		file_accessed(file);
	}
	vma->vm_ops = &gfs2_vm_ops;

	return 0;
}

/**
 * gfs2_open_common - This is common to open and atomic_open
 * @inode: The inode being opened
 * @file: The file being opened
 *
 * This maybe called under a glock or not depending upon how it has
 * been called. We must always be called under a glock for regular
 * files, however. For other file types, it does not matter whether
 * we hold the glock or not.
 *
 * Returns: Error code or 0 for success
 */

int gfs2_open_common(struct inode *inode, struct file *file)
{
	struct gfs2_file *fp;
	int ret;

	if (S_ISREG(inode->i_mode)) {
		ret = generic_file_open(inode, file);
		if (ret)
			return ret;
	}

	fp = kzalloc(sizeof(struct gfs2_file), GFP_NOFS);
	if (!fp)
		return -ENOMEM;

	mutex_init(&fp->f_fl_mutex);

	gfs2_assert_warn(GFS2_SB(inode), !file->private_data);
	file->private_data = fp;
	if (file->f_mode & FMODE_WRITE) {
		ret = gfs2_qa_get(GFS2_I(inode));
		if (ret)
			goto fail;
	}
	return 0;

fail:
	kfree(file->private_data);
	file->private_data = NULL;
	return ret;
}

/**
 * gfs2_open - open a file
 * @inode: the inode to open
 * @file: the struct file for this opening
 *
 * After atomic_open, this function is only used for opening files
 * which are already cached. We must still get the glock for regular
 * files to ensure that we have the file size uptodate for the large
 * file check which is in the common code. That is only an issue for
 * regular files though.
 *
 * Returns: errno
 */

static int gfs2_open(struct inode *inode, struct file *file)
{
	struct gfs2_inode *ip = GFS2_I(inode);
	struct gfs2_holder i_gh;
	int error;
	bool need_unlock = false;

	if (S_ISREG(ip->i_inode.i_mode)) {
		error = gfs2_glock_nq_init(ip->i_gl, LM_ST_SHARED, LM_FLAG_ANY,
					   &i_gh);
		if (error)
			return error;
		need_unlock = true;
	}

	error = gfs2_open_common(inode, file);

	if (need_unlock)
		gfs2_glock_dq_uninit(&i_gh);

	return error;
}

/**
 * gfs2_release - called to close a struct file
 * @inode: the inode the struct file belongs to
 * @file: the struct file being closed
 *
 * Returns: errno
 */

static int gfs2_release(struct inode *inode, struct file *file)
{
	struct gfs2_inode *ip = GFS2_I(inode);

	kfree(file->private_data);
	file->private_data = NULL;

	if (file->f_mode & FMODE_WRITE) {
		if (gfs2_rs_active(&ip->i_res))
			gfs2_rs_delete(ip);
		gfs2_qa_put(ip);
	}
	return 0;
}

/**
 * gfs2_fsync - sync the dirty data for a file (across the cluster)
 * @file: the file that points to the dentry
 * @start: the start position in the file to sync
 * @end: the end position in the file to sync
 * @datasync: set if we can ignore timestamp changes
 *
 * We split the data flushing here so that we don't wait for the data
 * until after we've also sent the metadata to disk. Note that for
 * data=ordered, we will write & wait for the data at the log flush
 * stage anyway, so this is unlikely to make much of a difference
 * except in the data=writeback case.
 *
 * If the fdatawrite fails due to any reason except -EIO, we will
 * continue the remainder of the fsync, although we'll still report
 * the error at the end. This is to match filemap_write_and_wait_range()
 * behaviour.
 *
 * Returns: errno
 */

static int gfs2_fsync(struct file *file, loff_t start, loff_t end,
		      int datasync)
{
	struct address_space *mapping = file->f_mapping;
	struct inode *inode = mapping->host;
	int sync_state = inode->i_state & I_DIRTY;
	struct gfs2_inode *ip = GFS2_I(inode);
	int ret = 0, ret1 = 0;

	if (mapping->nrpages) {
		ret1 = filemap_fdatawrite_range(mapping, start, end);
		if (ret1 == -EIO)
			return ret1;
	}

	if (!gfs2_is_jdata(ip))
		sync_state &= ~I_DIRTY_PAGES;
	if (datasync)
		sync_state &= ~I_DIRTY_SYNC;

	if (sync_state) {
		ret = sync_inode_metadata(inode, 1);
		if (ret)
			return ret;
		if (gfs2_is_jdata(ip))
			ret = file_write_and_wait(file);
		if (ret)
			return ret;
		gfs2_ail_flush(ip->i_gl, 1);
	}

	if (mapping->nrpages)
		ret = file_fdatawait_range(file, start, end);

	return ret ? ret : ret1;
}

static inline bool should_fault_in_pages(ssize_t ret, struct iov_iter *i,
					 size_t *prev_count,
					 size_t *window_size)
{
	size_t count = iov_iter_count(i);
	size_t size, offs;

	if (likely(!count))
		return false;
	if (ret <= 0 && ret != -EFAULT)
		return false;
	if (!iter_is_iovec(i))
		return false;

	size = PAGE_SIZE;
	offs = offset_in_page(i->iov[0].iov_base + i->iov_offset);
	if (*prev_count != count || !*window_size) {
		size_t nr_dirtied;

		size = ALIGN(offs + count, PAGE_SIZE);
		size = min_t(size_t, size, SZ_1M);
		nr_dirtied = max(current->nr_dirtied_pause -
				 current->nr_dirtied, 8);
		size = min(size, nr_dirtied << PAGE_SHIFT);
	}

	*prev_count = count;
	*window_size = size - offs;
	return true;
}

static ssize_t gfs2_file_direct_read(struct kiocb *iocb, struct iov_iter *to,
				     struct gfs2_holder *gh)
{
	struct file *file = iocb->ki_filp;
	struct gfs2_inode *ip = GFS2_I(file->f_mapping->host);
	size_t prev_count = 0, window_size = 0;
	size_t read = 0;
	ssize_t ret;

	/*
	 * In this function, we disable page faults when we're holding the
	 * inode glock while doing I/O.  If a page fault occurs, we indicate
	 * that the inode glock may be dropped, fault in the pages manually,
	 * and retry.
	 *
	 * Unlike generic_file_read_iter, for reads, iomap_dio_rw can trigger
	 * physical as well as manual page faults, and we need to disable both
	 * kinds.
	 *
	 * For direct I/O, gfs2 takes the inode glock in deferred mode.  This
	 * locking mode is compatible with other deferred holders, so multiple
	 * processes and nodes can do direct I/O to a file at the same time.
	 * There's no guarantee that reads or writes will be atomic.  Any
	 * coordination among readers and writers needs to happen externally.
	 */

	if (!iov_iter_count(to))
		return 0; /* skip atime */

	gfs2_holder_init(ip->i_gl, LM_ST_DEFERRED, 0, gh);
retry:
	ret = gfs2_glock_nq(gh);
	if (ret)
		goto out_uninit;
retry_under_glock:
	pagefault_disable();
	to->nofault = true;
	ret = iomap_dio_rw(iocb, to, &gfs2_iomap_ops, NULL,
<<<<<<< HEAD
			   IOMAP_DIO_PARTIAL, NULL, written);
=======
			   IOMAP_DIO_PARTIAL, read);
>>>>>>> 833ab609
	to->nofault = false;
	pagefault_enable();
	/* No increment (+=) because iomap_dio_rw returns a cumulative value. */
	if (ret > 0)
		read = ret;

	if (should_fault_in_pages(ret, to, &prev_count, &window_size)) {
		size_t leftover;

		gfs2_holder_allow_demote(gh);
		leftover = fault_in_iov_iter_writeable(to, window_size);
		gfs2_holder_disallow_demote(gh);
		if (leftover != window_size) {
			if (gfs2_holder_queued(gh))
				goto retry_under_glock;
			goto retry;
		}
	}
	if (gfs2_holder_queued(gh))
		gfs2_glock_dq(gh);
out_uninit:
	gfs2_holder_uninit(gh);
	/* User space doesn't expect partial success. */
	if (ret < 0)
		return ret;
	return read;
}

static ssize_t gfs2_file_direct_write(struct kiocb *iocb, struct iov_iter *from,
				      struct gfs2_holder *gh)
{
	struct file *file = iocb->ki_filp;
	struct inode *inode = file->f_mapping->host;
	struct gfs2_inode *ip = GFS2_I(inode);
	size_t prev_count = 0, window_size = 0;
	size_t written = 0;
	ssize_t ret;

	/*
	 * In this function, we disable page faults when we're holding the
	 * inode glock while doing I/O.  If a page fault occurs, we indicate
	 * that the inode glock may be dropped, fault in the pages manually,
	 * and retry.
	 *
	 * For writes, iomap_dio_rw only triggers manual page faults, so we
	 * don't need to disable physical ones.
	 */

	/*
	 * Deferred lock, even if its a write, since we do no allocation on
	 * this path. All we need to change is the atime, and this lock mode
	 * ensures that other nodes have flushed their buffered read caches
	 * (i.e. their page cache entries for this inode). We do not,
	 * unfortunately, have the option of only flushing a range like the
	 * VFS does.
	 */
	gfs2_holder_init(ip->i_gl, LM_ST_DEFERRED, 0, gh);
retry:
	ret = gfs2_glock_nq(gh);
	if (ret)
		goto out_uninit;
	/* Silently fall back to buffered I/O when writing beyond EOF */
	if (iocb->ki_pos + iov_iter_count(from) > i_size_read(&ip->i_inode))
		goto out;
retry_under_glock:

	from->nofault = true;
	ret = iomap_dio_rw(iocb, from, &gfs2_iomap_ops, NULL,
<<<<<<< HEAD
			   IOMAP_DIO_PARTIAL, NULL, read);
=======
			   IOMAP_DIO_PARTIAL, written);
>>>>>>> 833ab609
	from->nofault = false;

	if (ret == -ENOTBLK)
		ret = 0;  /* fall back to buffered write */

	/* No increment (+=) because iomap_dio_rw returns a cumulative value. */
	if (ret > 0)
		written = ret;

	if (should_fault_in_pages(ret, from, &prev_count, &window_size)) {
		size_t leftover;

		gfs2_holder_allow_demote(gh);
		leftover = fault_in_iov_iter_readable(from, window_size);
		gfs2_holder_disallow_demote(gh);
		if (leftover != window_size) {
			if (gfs2_holder_queued(gh))
				goto retry_under_glock;
			goto retry;
		}
	}
out:
	if (gfs2_holder_queued(gh))
		gfs2_glock_dq(gh);
out_uninit:
	gfs2_holder_uninit(gh);
	/* User space doesn't expect partial success. */
	if (ret < 0)
		return ret;
	return written;
}

static ssize_t gfs2_file_read_iter(struct kiocb *iocb, struct iov_iter *to)
{
	struct gfs2_inode *ip;
	struct gfs2_holder gh;
	size_t prev_count = 0, window_size = 0;
	size_t read = 0;
	ssize_t ret;

	/*
	 * In this function, we disable page faults when we're holding the
	 * inode glock while doing I/O.  If a page fault occurs, we indicate
	 * that the inode glock may be dropped, fault in the pages manually,
	 * and retry.
	 */

	if (iocb->ki_flags & IOCB_DIRECT)
		return gfs2_file_direct_read(iocb, to, &gh);

	pagefault_disable();
	iocb->ki_flags |= IOCB_NOIO;
	ret = generic_file_read_iter(iocb, to);
	iocb->ki_flags &= ~IOCB_NOIO;
	pagefault_enable();
	if (ret >= 0) {
		if (!iov_iter_count(to))
			return ret;
		read = ret;
	} else if (ret != -EFAULT) {
		if (ret != -EAGAIN)
			return ret;
		if (iocb->ki_flags & IOCB_NOWAIT)
			return ret;
	}
	ip = GFS2_I(iocb->ki_filp->f_mapping->host);
	gfs2_holder_init(ip->i_gl, LM_ST_SHARED, 0, &gh);
retry:
	ret = gfs2_glock_nq(&gh);
	if (ret)
		goto out_uninit;
retry_under_glock:
	pagefault_disable();
	ret = generic_file_read_iter(iocb, to);
	pagefault_enable();
	if (ret > 0)
		read += ret;

	if (should_fault_in_pages(ret, to, &prev_count, &window_size)) {
		size_t leftover;

		gfs2_holder_allow_demote(&gh);
		leftover = fault_in_iov_iter_writeable(to, window_size);
		gfs2_holder_disallow_demote(&gh);
		if (leftover != window_size) {
			if (gfs2_holder_queued(&gh))
				goto retry_under_glock;
			goto retry;
		}
	}
	if (gfs2_holder_queued(&gh))
		gfs2_glock_dq(&gh);
out_uninit:
	gfs2_holder_uninit(&gh);
	return read ? read : ret;
}

static ssize_t gfs2_file_buffered_write(struct kiocb *iocb,
					struct iov_iter *from,
					struct gfs2_holder *gh)
{
	struct file *file = iocb->ki_filp;
	struct inode *inode = file_inode(file);
	struct gfs2_inode *ip = GFS2_I(inode);
	struct gfs2_sbd *sdp = GFS2_SB(inode);
	struct gfs2_holder *statfs_gh = NULL;
	size_t prev_count = 0, window_size = 0;
	size_t written = 0;
	ssize_t ret;

	/*
	 * In this function, we disable page faults when we're holding the
	 * inode glock while doing I/O.  If a page fault occurs, we indicate
	 * that the inode glock may be dropped, fault in the pages manually,
	 * and retry.
	 */

	if (inode == sdp->sd_rindex) {
		statfs_gh = kmalloc(sizeof(*statfs_gh), GFP_NOFS);
		if (!statfs_gh)
			return -ENOMEM;
	}

	gfs2_holder_init(ip->i_gl, LM_ST_EXCLUSIVE, 0, gh);
retry:
	ret = gfs2_glock_nq(gh);
	if (ret)
		goto out_uninit;
retry_under_glock:
	if (inode == sdp->sd_rindex) {
		struct gfs2_inode *m_ip = GFS2_I(sdp->sd_statfs_inode);

		ret = gfs2_glock_nq_init(m_ip->i_gl, LM_ST_EXCLUSIVE,
					 GL_NOCACHE, statfs_gh);
		if (ret)
			goto out_unlock;
	}

	current->backing_dev_info = inode_to_bdi(inode);
	pagefault_disable();
	ret = iomap_file_buffered_write(iocb, from, &gfs2_iomap_ops);
	pagefault_enable();
	current->backing_dev_info = NULL;
	if (ret > 0) {
		iocb->ki_pos += ret;
		written += ret;
	}

	if (inode == sdp->sd_rindex)
		gfs2_glock_dq_uninit(statfs_gh);

	if (should_fault_in_pages(ret, from, &prev_count, &window_size)) {
		size_t leftover;

		gfs2_holder_allow_demote(gh);
		leftover = fault_in_iov_iter_readable(from, window_size);
		gfs2_holder_disallow_demote(gh);
		if (leftover != window_size) {
			if (gfs2_holder_queued(gh))
				goto retry_under_glock;
			goto retry;
		}
	}
out_unlock:
	if (gfs2_holder_queued(gh))
		gfs2_glock_dq(gh);
out_uninit:
	gfs2_holder_uninit(gh);
	if (statfs_gh)
		kfree(statfs_gh);
	return written ? written : ret;
}

/**
 * gfs2_file_write_iter - Perform a write to a file
 * @iocb: The io context
 * @from: The data to write
 *
 * We have to do a lock/unlock here to refresh the inode size for
 * O_APPEND writes, otherwise we can land up writing at the wrong
 * offset. There is still a race, but provided the app is using its
 * own file locking, this will make O_APPEND work as expected.
 *
 */

static ssize_t gfs2_file_write_iter(struct kiocb *iocb, struct iov_iter *from)
{
	struct file *file = iocb->ki_filp;
	struct inode *inode = file_inode(file);
	struct gfs2_inode *ip = GFS2_I(inode);
	struct gfs2_holder gh;
	ssize_t ret;

	gfs2_size_hint(file, iocb->ki_pos, iov_iter_count(from));

	if (iocb->ki_flags & IOCB_APPEND) {
		ret = gfs2_glock_nq_init(ip->i_gl, LM_ST_SHARED, 0, &gh);
		if (ret)
			return ret;
		gfs2_glock_dq_uninit(&gh);
	}

	inode_lock(inode);
	ret = generic_write_checks(iocb, from);
	if (ret <= 0)
		goto out_unlock;

	ret = file_remove_privs(file);
	if (ret)
		goto out_unlock;

	ret = file_update_time(file);
	if (ret)
		goto out_unlock;

	if (iocb->ki_flags & IOCB_DIRECT) {
		struct address_space *mapping = file->f_mapping;
		ssize_t buffered, ret2;

		ret = gfs2_file_direct_write(iocb, from, &gh);
		if (ret < 0 || !iov_iter_count(from))
			goto out_unlock;

		iocb->ki_flags |= IOCB_DSYNC;
		buffered = gfs2_file_buffered_write(iocb, from, &gh);
		if (unlikely(buffered <= 0)) {
			if (!ret)
				ret = buffered;
			goto out_unlock;
		}

		/*
		 * We need to ensure that the page cache pages are written to
		 * disk and invalidated to preserve the expected O_DIRECT
		 * semantics.  If the writeback or invalidate fails, only report
		 * the direct I/O range as we don't know if the buffered pages
		 * made it to disk.
		 */
		ret2 = generic_write_sync(iocb, buffered);
		invalidate_mapping_pages(mapping,
				(iocb->ki_pos - buffered) >> PAGE_SHIFT,
				(iocb->ki_pos - 1) >> PAGE_SHIFT);
		if (!ret || ret2 > 0)
			ret += ret2;
	} else {
		ret = gfs2_file_buffered_write(iocb, from, &gh);
		if (likely(ret > 0))
			ret = generic_write_sync(iocb, ret);
	}

out_unlock:
	inode_unlock(inode);
	return ret;
}

static int fallocate_chunk(struct inode *inode, loff_t offset, loff_t len,
			   int mode)
{
	struct super_block *sb = inode->i_sb;
	struct gfs2_inode *ip = GFS2_I(inode);
	loff_t end = offset + len;
	struct buffer_head *dibh;
	int error;

	error = gfs2_meta_inode_buffer(ip, &dibh);
	if (unlikely(error))
		return error;

	gfs2_trans_add_meta(ip->i_gl, dibh);

	if (gfs2_is_stuffed(ip)) {
		error = gfs2_unstuff_dinode(ip);
		if (unlikely(error))
			goto out;
	}

	while (offset < end) {
		struct iomap iomap = { };

		error = gfs2_iomap_alloc(inode, offset, end - offset, &iomap);
		if (error)
			goto out;
		offset = iomap.offset + iomap.length;
		if (!(iomap.flags & IOMAP_F_NEW))
			continue;
		error = sb_issue_zeroout(sb, iomap.addr >> inode->i_blkbits,
					 iomap.length >> inode->i_blkbits,
					 GFP_NOFS);
		if (error) {
			fs_err(GFS2_SB(inode), "Failed to zero data buffers\n");
			goto out;
		}
	}
out:
	brelse(dibh);
	return error;
}

/**
 * calc_max_reserv() - Reverse of write_calc_reserv. Given a number of
 *                     blocks, determine how many bytes can be written.
 * @ip:          The inode in question.
 * @len:         Max cap of bytes. What we return in *len must be <= this.
 * @data_blocks: Compute and return the number of data blocks needed
 * @ind_blocks:  Compute and return the number of indirect blocks needed
 * @max_blocks:  The total blocks available to work with.
 *
 * Returns: void, but @len, @data_blocks and @ind_blocks are filled in.
 */
static void calc_max_reserv(struct gfs2_inode *ip, loff_t *len,
			    unsigned int *data_blocks, unsigned int *ind_blocks,
			    unsigned int max_blocks)
{
	loff_t max = *len;
	const struct gfs2_sbd *sdp = GFS2_SB(&ip->i_inode);
	unsigned int tmp, max_data = max_blocks - 3 * (sdp->sd_max_height - 1);

	for (tmp = max_data; tmp > sdp->sd_diptrs;) {
		tmp = DIV_ROUND_UP(tmp, sdp->sd_inptrs);
		max_data -= tmp;
	}

	*data_blocks = max_data;
	*ind_blocks = max_blocks - max_data;
	*len = ((loff_t)max_data - 3) << sdp->sd_sb.sb_bsize_shift;
	if (*len > max) {
		*len = max;
		gfs2_write_calc_reserv(ip, max, data_blocks, ind_blocks);
	}
}

static long __gfs2_fallocate(struct file *file, int mode, loff_t offset, loff_t len)
{
	struct inode *inode = file_inode(file);
	struct gfs2_sbd *sdp = GFS2_SB(inode);
	struct gfs2_inode *ip = GFS2_I(inode);
	struct gfs2_alloc_parms ap = { .aflags = 0, };
	unsigned int data_blocks = 0, ind_blocks = 0, rblocks;
	loff_t bytes, max_bytes, max_blks;
	int error;
	const loff_t pos = offset;
	const loff_t count = len;
	loff_t bsize_mask = ~((loff_t)sdp->sd_sb.sb_bsize - 1);
	loff_t next = (offset + len - 1) >> sdp->sd_sb.sb_bsize_shift;
	loff_t max_chunk_size = UINT_MAX & bsize_mask;

	next = (next + 1) << sdp->sd_sb.sb_bsize_shift;

	offset &= bsize_mask;

	len = next - offset;
	bytes = sdp->sd_max_rg_data * sdp->sd_sb.sb_bsize / 2;
	if (!bytes)
		bytes = UINT_MAX;
	bytes &= bsize_mask;
	if (bytes == 0)
		bytes = sdp->sd_sb.sb_bsize;

	gfs2_size_hint(file, offset, len);

	gfs2_write_calc_reserv(ip, PAGE_SIZE, &data_blocks, &ind_blocks);
	ap.min_target = data_blocks + ind_blocks;

	while (len > 0) {
		if (len < bytes)
			bytes = len;
		if (!gfs2_write_alloc_required(ip, offset, bytes)) {
			len -= bytes;
			offset += bytes;
			continue;
		}

		/* We need to determine how many bytes we can actually
		 * fallocate without exceeding quota or going over the
		 * end of the fs. We start off optimistically by assuming
		 * we can write max_bytes */
		max_bytes = (len > max_chunk_size) ? max_chunk_size : len;

		/* Since max_bytes is most likely a theoretical max, we
		 * calculate a more realistic 'bytes' to serve as a good
		 * starting point for the number of bytes we may be able
		 * to write */
		gfs2_write_calc_reserv(ip, bytes, &data_blocks, &ind_blocks);
		ap.target = data_blocks + ind_blocks;

		error = gfs2_quota_lock_check(ip, &ap);
		if (error)
			return error;
		/* ap.allowed tells us how many blocks quota will allow
		 * us to write. Check if this reduces max_blks */
		max_blks = UINT_MAX;
		if (ap.allowed)
			max_blks = ap.allowed;

		error = gfs2_inplace_reserve(ip, &ap);
		if (error)
			goto out_qunlock;

		/* check if the selected rgrp limits our max_blks further */
		if (ip->i_res.rs_reserved < max_blks)
			max_blks = ip->i_res.rs_reserved;

		/* Almost done. Calculate bytes that can be written using
		 * max_blks. We also recompute max_bytes, data_blocks and
		 * ind_blocks */
		calc_max_reserv(ip, &max_bytes, &data_blocks,
				&ind_blocks, max_blks);

		rblocks = RES_DINODE + ind_blocks + RES_STATFS + RES_QUOTA +
			  RES_RG_HDR + gfs2_rg_blocks(ip, data_blocks + ind_blocks);
		if (gfs2_is_jdata(ip))
			rblocks += data_blocks ? data_blocks : 1;

		error = gfs2_trans_begin(sdp, rblocks,
					 PAGE_SIZE >> inode->i_blkbits);
		if (error)
			goto out_trans_fail;

		error = fallocate_chunk(inode, offset, max_bytes, mode);
		gfs2_trans_end(sdp);

		if (error)
			goto out_trans_fail;

		len -= max_bytes;
		offset += max_bytes;
		gfs2_inplace_release(ip);
		gfs2_quota_unlock(ip);
	}

	if (!(mode & FALLOC_FL_KEEP_SIZE) && (pos + count) > inode->i_size)
		i_size_write(inode, pos + count);
	file_update_time(file);
	mark_inode_dirty(inode);

	if ((file->f_flags & O_DSYNC) || IS_SYNC(file->f_mapping->host))
		return vfs_fsync_range(file, pos, pos + count - 1,
			       (file->f_flags & __O_SYNC) ? 0 : 1);
	return 0;

out_trans_fail:
	gfs2_inplace_release(ip);
out_qunlock:
	gfs2_quota_unlock(ip);
	return error;
}

static long gfs2_fallocate(struct file *file, int mode, loff_t offset, loff_t len)
{
	struct inode *inode = file_inode(file);
	struct gfs2_sbd *sdp = GFS2_SB(inode);
	struct gfs2_inode *ip = GFS2_I(inode);
	struct gfs2_holder gh;
	int ret;

	if (mode & ~(FALLOC_FL_PUNCH_HOLE | FALLOC_FL_KEEP_SIZE))
		return -EOPNOTSUPP;
	/* fallocate is needed by gfs2_grow to reserve space in the rindex */
	if (gfs2_is_jdata(ip) && inode != sdp->sd_rindex)
		return -EOPNOTSUPP;

	inode_lock(inode);

	gfs2_holder_init(ip->i_gl, LM_ST_EXCLUSIVE, 0, &gh);
	ret = gfs2_glock_nq(&gh);
	if (ret)
		goto out_uninit;

	if (!(mode & FALLOC_FL_KEEP_SIZE) &&
	    (offset + len) > inode->i_size) {
		ret = inode_newsize_ok(inode, offset + len);
		if (ret)
			goto out_unlock;
	}

	ret = get_write_access(inode);
	if (ret)
		goto out_unlock;

	if (mode & FALLOC_FL_PUNCH_HOLE) {
		ret = __gfs2_punch_hole(file, offset, len);
	} else {
		ret = __gfs2_fallocate(file, mode, offset, len);
		if (ret)
			gfs2_rs_deltree(&ip->i_res);
	}

	put_write_access(inode);
out_unlock:
	gfs2_glock_dq(&gh);
out_uninit:
	gfs2_holder_uninit(&gh);
	inode_unlock(inode);
	return ret;
}

static ssize_t gfs2_file_splice_write(struct pipe_inode_info *pipe,
				      struct file *out, loff_t *ppos,
				      size_t len, unsigned int flags)
{
	ssize_t ret;

	gfs2_size_hint(out, *ppos, len);

	ret = iter_file_splice_write(pipe, out, ppos, len, flags);
	return ret;
}

#ifdef CONFIG_GFS2_FS_LOCKING_DLM

/**
 * gfs2_lock - acquire/release a posix lock on a file
 * @file: the file pointer
 * @cmd: either modify or retrieve lock state, possibly wait
 * @fl: type and range of lock
 *
 * Returns: errno
 */

static int gfs2_lock(struct file *file, int cmd, struct file_lock *fl)
{
	struct gfs2_inode *ip = GFS2_I(file->f_mapping->host);
	struct gfs2_sbd *sdp = GFS2_SB(file->f_mapping->host);
	struct lm_lockstruct *ls = &sdp->sd_lockstruct;

	if (!(fl->fl_flags & FL_POSIX))
		return -ENOLCK;
	if (cmd == F_CANCELLK) {
		/* Hack: */
		cmd = F_SETLK;
		fl->fl_type = F_UNLCK;
	}
	if (unlikely(gfs2_withdrawn(sdp))) {
		if (fl->fl_type == F_UNLCK)
			locks_lock_file_wait(file, fl);
		return -EIO;
	}
	if (IS_GETLK(cmd))
		return dlm_posix_get(ls->ls_dlm, ip->i_no_addr, file, fl);
	else if (fl->fl_type == F_UNLCK)
		return dlm_posix_unlock(ls->ls_dlm, ip->i_no_addr, file, fl);
	else
		return dlm_posix_lock(ls->ls_dlm, ip->i_no_addr, file, cmd, fl);
}

static int do_flock(struct file *file, int cmd, struct file_lock *fl)
{
	struct gfs2_file *fp = file->private_data;
	struct gfs2_holder *fl_gh = &fp->f_fl_gh;
	struct gfs2_inode *ip = GFS2_I(file_inode(file));
	struct gfs2_glock *gl;
	unsigned int state;
	u16 flags;
	int error = 0;
	int sleeptime;

	state = (fl->fl_type == F_WRLCK) ? LM_ST_EXCLUSIVE : LM_ST_SHARED;
	flags = GL_EXACT | GL_NOPID;
	if (!IS_SETLKW(cmd))
		flags |= LM_FLAG_TRY_1CB;

	mutex_lock(&fp->f_fl_mutex);

	if (gfs2_holder_initialized(fl_gh)) {
		struct file_lock request;
		if (fl_gh->gh_state == state)
			goto out;
		locks_init_lock(&request);
		request.fl_type = F_UNLCK;
		request.fl_flags = FL_FLOCK;
		locks_lock_file_wait(file, &request);
		gfs2_glock_dq(fl_gh);
		gfs2_holder_reinit(state, flags, fl_gh);
	} else {
		error = gfs2_glock_get(GFS2_SB(&ip->i_inode), ip->i_no_addr,
				       &gfs2_flock_glops, CREATE, &gl);
		if (error)
			goto out;
		gfs2_holder_init(gl, state, flags, fl_gh);
		gfs2_glock_put(gl);
	}
	for (sleeptime = 1; sleeptime <= 4; sleeptime <<= 1) {
		error = gfs2_glock_nq(fl_gh);
		if (error != GLR_TRYFAILED)
			break;
		fl_gh->gh_flags &= ~LM_FLAG_TRY_1CB;
		fl_gh->gh_flags |= LM_FLAG_TRY;
		msleep(sleeptime);
	}
	if (error) {
		gfs2_holder_uninit(fl_gh);
		if (error == GLR_TRYFAILED)
			error = -EAGAIN;
	} else {
		error = locks_lock_file_wait(file, fl);
		gfs2_assert_warn(GFS2_SB(&ip->i_inode), !error);
	}

out:
	mutex_unlock(&fp->f_fl_mutex);
	return error;
}

static void do_unflock(struct file *file, struct file_lock *fl)
{
	struct gfs2_file *fp = file->private_data;
	struct gfs2_holder *fl_gh = &fp->f_fl_gh;

	mutex_lock(&fp->f_fl_mutex);
	locks_lock_file_wait(file, fl);
	if (gfs2_holder_initialized(fl_gh)) {
		gfs2_glock_dq(fl_gh);
		gfs2_holder_uninit(fl_gh);
	}
	mutex_unlock(&fp->f_fl_mutex);
}

/**
 * gfs2_flock - acquire/release a flock lock on a file
 * @file: the file pointer
 * @cmd: either modify or retrieve lock state, possibly wait
 * @fl: type and range of lock
 *
 * Returns: errno
 */

static int gfs2_flock(struct file *file, int cmd, struct file_lock *fl)
{
	if (!(fl->fl_flags & FL_FLOCK))
		return -ENOLCK;

	if (fl->fl_type == F_UNLCK) {
		do_unflock(file, fl);
		return 0;
	} else {
		return do_flock(file, cmd, fl);
	}
}

const struct file_operations gfs2_file_fops = {
	.llseek		= gfs2_llseek,
	.read_iter	= gfs2_file_read_iter,
	.write_iter	= gfs2_file_write_iter,
	.iopoll		= iocb_bio_iopoll,
	.unlocked_ioctl	= gfs2_ioctl,
	.compat_ioctl	= gfs2_compat_ioctl,
	.mmap		= gfs2_mmap,
	.open		= gfs2_open,
	.release	= gfs2_release,
	.fsync		= gfs2_fsync,
	.lock		= gfs2_lock,
	.flock		= gfs2_flock,
	.splice_read	= generic_file_splice_read,
	.splice_write	= gfs2_file_splice_write,
	.setlease	= simple_nosetlease,
	.fallocate	= gfs2_fallocate,
};

const struct file_operations gfs2_dir_fops = {
	.iterate_shared	= gfs2_readdir,
	.unlocked_ioctl	= gfs2_ioctl,
	.compat_ioctl	= gfs2_compat_ioctl,
	.open		= gfs2_open,
	.release	= gfs2_release,
	.fsync		= gfs2_fsync,
	.lock		= gfs2_lock,
	.flock		= gfs2_flock,
	.llseek		= default_llseek,
};

#endif /* CONFIG_GFS2_FS_LOCKING_DLM */

const struct file_operations gfs2_file_fops_nolock = {
	.llseek		= gfs2_llseek,
	.read_iter	= gfs2_file_read_iter,
	.write_iter	= gfs2_file_write_iter,
	.iopoll		= iocb_bio_iopoll,
	.unlocked_ioctl	= gfs2_ioctl,
	.compat_ioctl	= gfs2_compat_ioctl,
	.mmap		= gfs2_mmap,
	.open		= gfs2_open,
	.release	= gfs2_release,
	.fsync		= gfs2_fsync,
	.splice_read	= generic_file_splice_read,
	.splice_write	= gfs2_file_splice_write,
	.setlease	= generic_setlease,
	.fallocate	= gfs2_fallocate,
};

const struct file_operations gfs2_dir_fops_nolock = {
	.iterate_shared	= gfs2_readdir,
	.unlocked_ioctl	= gfs2_ioctl,
	.compat_ioctl	= gfs2_compat_ioctl,
	.open		= gfs2_open,
	.release	= gfs2_release,
	.fsync		= gfs2_fsync,
	.llseek		= default_llseek,
};
<|MERGE_RESOLUTION|>--- conflicted
+++ resolved
@@ -839,11 +839,7 @@
 	pagefault_disable();
 	to->nofault = true;
 	ret = iomap_dio_rw(iocb, to, &gfs2_iomap_ops, NULL,
-<<<<<<< HEAD
-			   IOMAP_DIO_PARTIAL, NULL, written);
-=======
-			   IOMAP_DIO_PARTIAL, read);
->>>>>>> 833ab609
+			   IOMAP_DIO_PARTIAL, NULL, read);
 	to->nofault = false;
 	pagefault_enable();
 	/* No increment (+=) because iomap_dio_rw returns a cumulative value. */
@@ -912,11 +908,7 @@
 
 	from->nofault = true;
 	ret = iomap_dio_rw(iocb, from, &gfs2_iomap_ops, NULL,
-<<<<<<< HEAD
-			   IOMAP_DIO_PARTIAL, NULL, read);
-=======
-			   IOMAP_DIO_PARTIAL, written);
->>>>>>> 833ab609
+			   IOMAP_DIO_PARTIAL, NULL, written);
 	from->nofault = false;
 
 	if (ret == -ENOTBLK)
