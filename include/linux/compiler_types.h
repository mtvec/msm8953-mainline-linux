/* SPDX-License-Identifier: GPL-2.0 */
#ifndef __LINUX_COMPILER_TYPES_H
#define __LINUX_COMPILER_TYPES_H

#ifndef __ASSEMBLY__

#ifdef __CHECKER__
/* address spaces */
# define __kernel	__attribute__((address_space(0)))
# define __user		__attribute__((noderef, address_space(__user)))
# define __iomem	__attribute__((noderef, address_space(__iomem)))
# define __percpu	__attribute__((noderef, address_space(__percpu)))
# define __rcu		__attribute__((noderef, address_space(__rcu)))
<<<<<<< HEAD
extern void __chk_user_ptr(const volatile void __user *);
extern void __chk_io_ptr(const volatile void __iomem *);
=======
static inline void __chk_user_ptr(const volatile void __user *ptr) { }
static inline void __chk_io_ptr(const volatile void __iomem *ptr) { }
>>>>>>> 976bc5e2
/* context/locking */
# define __must_hold(x)	__attribute__((context(x,1,1)))
# define __acquires(x)	__attribute__((context(x,0,1)))
# define __releases(x)	__attribute__((context(x,1,0)))
# define __acquire(x)	__context__(x,1)
# define __release(x)	__context__(x,-1)
# define __cond_lock(x,c)	((c) ? ({ __acquire(x); 1; }) : 0)
/* other */
# define __force	__attribute__((force))
# define __nocast	__attribute__((nocast))
# define __safe		__attribute__((safe))
# define __private	__attribute__((noderef))
# define ACCESS_PRIVATE(p, member) (*((typeof((p)->member) __force *) &(p)->member))
#else /* __CHECKER__ */
/* address spaces */
# define __kernel
# ifdef STRUCTLEAK_PLUGIN
#  define __user	__attribute__((user))
# else
#  define __user
# endif
# define __iomem
# define __percpu
# define __rcu
# define __chk_user_ptr(x)	(void)0
# define __chk_io_ptr(x)	(void)0
/* context/locking */
# define __must_hold(x)
# define __acquires(x)
# define __releases(x)
# define __acquire(x)	(void)0
# define __release(x)	(void)0
# define __cond_lock(x,c) (c)
/* other */
# define __force
# define __nocast
# define __safe
# define __private
# define ACCESS_PRIVATE(p, member) ((p)->member)
# define __builtin_warning(x, y...) (1)
#endif /* __CHECKER__ */

/* Indirect macros required for expanded argument pasting, eg. __LINE__. */
#define ___PASTE(a,b) a##b
#define __PASTE(a,b) ___PASTE(a,b)

#ifdef __KERNEL__

/* Attributes */
#include <linux/compiler_attributes.h>

/* Compiler specific macros. */
#ifdef __clang__
#include <linux/compiler-clang.h>
#elif defined(__INTEL_COMPILER)
#include <linux/compiler-intel.h>
#elif defined(__GNUC__)
/* The above compilers also define __GNUC__, so order is important here. */
#include <linux/compiler-gcc.h>
#else
#error "Unknown compiler"
#endif

/*
 * Some architectures need to provide custom definitions of macros provided
 * by linux/compiler-*.h, and can do so using asm/compiler.h. We include that
 * conditionally rather than using an asm-generic wrapper in order to avoid
 * build failures if any C compilation, which will include this file via an
 * -include argument in c_flags, occurs prior to the asm-generic wrappers being
 * generated.
 */
#ifdef CONFIG_HAVE_ARCH_COMPILER_H
#include <asm/compiler.h>
#endif

struct ftrace_branch_data {
	const char *func;
	const char *file;
	unsigned line;
	union {
		struct {
			unsigned long correct;
			unsigned long incorrect;
		};
		struct {
			unsigned long miss;
			unsigned long hit;
		};
		unsigned long miss_hit[2];
	};
};

struct ftrace_likely_data {
	struct ftrace_branch_data	data;
	unsigned long			constant;
};

#ifdef CONFIG_ENABLE_MUST_CHECK
#define __must_check		__attribute__((__warn_unused_result__))
#else
#define __must_check
#endif

#if defined(CC_USING_HOTPATCH)
#define notrace			__attribute__((hotpatch(0, 0)))
#elif defined(CC_USING_PATCHABLE_FUNCTION_ENTRY)
#define notrace			__attribute__((patchable_function_entry(0, 0)))
#else
#define notrace			__attribute__((__no_instrument_function__))
#endif

/*
 * it doesn't make sense on ARM (currently the only user of __naked)
 * to trace naked functions because then mcount is called without
 * stack and frame pointer being set up and there is no chance to
 * restore the lr register to the value before mcount was called.
 */
#define __naked			__attribute__((__naked__)) notrace

#define __compiler_offsetof(a, b)	__builtin_offsetof(a, b)

/*
 * Prefer gnu_inline, so that extern inline functions do not emit an
 * externally visible function. This makes extern inline behave as per gnu89
 * semantics rather than c99. This prevents multiple symbol definition errors
 * of extern inline functions at link time.
 * A lot of inline functions can cause havoc with function tracing.
 */
#define inline inline __gnu_inline __inline_maybe_unused notrace

/*
 * gcc provides both __inline__ and __inline as alternate spellings of
 * the inline keyword, though the latter is undocumented. New kernel
 * code should only use the inline spelling, but some existing code
 * uses __inline__. Since we #define inline above, to ensure
 * __inline__ has the same semantics, we need this #define.
 *
 * However, the spelling __inline is strictly reserved for referring
 * to the bare keyword.
 */
#define __inline__ inline

/*
 * GCC does not warn about unused static inline functions for -Wunused-function.
 * Suppress the warning in clang as well by using __maybe_unused, but enable it
 * for W=1 build. This will allow clang to find unused functions. Remove the
 * __inline_maybe_unused entirely after fixing most of -Wunused-function warnings.
 */
#ifdef KBUILD_EXTRA_WARN1
#define __inline_maybe_unused
#else
#define __inline_maybe_unused __maybe_unused
#endif

/*
 * Rather then using noinline to prevent stack consumption, use
 * noinline_for_stack instead.  For documentation reasons.
 */
#define noinline_for_stack noinline

/*
 * Sanitizer helper attributes: Because using __always_inline and
 * __no_sanitize_* conflict, provide helper attributes that will either expand
 * to __no_sanitize_* in compilation units where instrumentation is enabled
 * (__SANITIZE_*__), or __always_inline in compilation units without
 * instrumentation (__SANITIZE_*__ undefined).
 */
#ifdef __SANITIZE_ADDRESS__
/*
 * We can't declare function 'inline' because __no_sanitize_address conflicts
 * with inlining. Attempt to inline it may cause a build failure.
 *     https://gcc.gnu.org/bugzilla/show_bug.cgi?id=67368
 * '__maybe_unused' allows us to avoid defined-but-not-used warnings.
 */
# define __no_kasan_or_inline __no_sanitize_address notrace __maybe_unused
# define __no_sanitize_or_inline __no_kasan_or_inline
#else
# define __no_kasan_or_inline __always_inline
#endif

#define __no_kcsan __no_sanitize_thread
#ifdef __SANITIZE_THREAD__
# define __no_sanitize_or_inline __no_kcsan notrace __maybe_unused
#endif

#ifndef __no_sanitize_or_inline
#define __no_sanitize_or_inline __always_inline
#endif

/* Section for code which can't be instrumented at all */
#define noinstr								\
	noinline notrace __attribute((__section__(".noinstr.text")))	\
	__no_kcsan __no_sanitize_address

#endif /* __KERNEL__ */

#endif /* __ASSEMBLY__ */

/*
 * The below symbols may be defined for one or more, but not ALL, of the above
 * compilers. We don't consider that to be an error, so set them to nothing.
 * For example, some of them are for compiler specific plugins.
 */
#ifndef __latent_entropy
# define __latent_entropy
#endif

#ifndef __randomize_layout
# define __randomize_layout __designated_init
#endif

#ifndef __no_randomize_layout
# define __no_randomize_layout
#endif

#ifndef randomized_struct_fields_start
# define randomized_struct_fields_start
# define randomized_struct_fields_end
#endif

#ifndef __noscs
# define __noscs
#endif

#ifndef asm_volatile_goto
#define asm_volatile_goto(x...) asm goto(x)
#endif

#ifdef CONFIG_CC_HAS_ASM_INLINE
#define asm_inline asm __inline
#else
#define asm_inline asm
#endif

#ifndef __no_fgcse
# define __no_fgcse
#endif

/* Are two types/vars the same type (ignoring qualifiers)? */
#define __same_type(a, b) __builtin_types_compatible_p(typeof(a), typeof(b))

/*
 * __unqual_scalar_typeof(x) - Declare an unqualified scalar type, leaving
 *			       non-scalar types unchanged.
 */
/*
 * Prefer C11 _Generic for better compile-times and simpler code. Note: 'char'
 * is not type-compatible with 'signed char', and we define a separate case.
 */
#define __scalar_type_to_expr_cases(type)				\
		unsigned type:	(unsigned type)0,			\
		signed type:	(signed type)0

#define __unqual_scalar_typeof(x) typeof(				\
		_Generic((x),						\
			 char:	(char)0,				\
			 __scalar_type_to_expr_cases(char),		\
			 __scalar_type_to_expr_cases(short),		\
			 __scalar_type_to_expr_cases(int),		\
			 __scalar_type_to_expr_cases(long),		\
			 __scalar_type_to_expr_cases(long long),	\
			 default: (x)))

/* Is this type a native word size -- useful for atomic operations */
#define __native_word(t) \
	(sizeof(t) == sizeof(char) || sizeof(t) == sizeof(short) || \
	 sizeof(t) == sizeof(int) || sizeof(t) == sizeof(long))

/* Compile time object size, -1 for unknown */
#ifndef __compiletime_object_size
# define __compiletime_object_size(obj) -1
#endif
#ifndef __compiletime_warning
# define __compiletime_warning(message)
#endif
#ifndef __compiletime_error
# define __compiletime_error(message)
#endif

#ifdef __OPTIMIZE__
# define __compiletime_assert(condition, msg, prefix, suffix)		\
	do {								\
		extern void prefix ## suffix(void) __compiletime_error(msg); \
		if (!(condition))					\
			prefix ## suffix();				\
	} while (0)
#else
# define __compiletime_assert(condition, msg, prefix, suffix) do { } while (0)
#endif

#define _compiletime_assert(condition, msg, prefix, suffix) \
	__compiletime_assert(condition, msg, prefix, suffix)

/**
 * compiletime_assert - break build and emit msg if condition is false
 * @condition: a compile-time constant condition to check
 * @msg:       a message to emit if condition is false
 *
 * In tradition of POSIX assert, this macro will break the build if the
 * supplied condition is *false*, emitting the supplied error message if the
 * compiler has support to do so.
 */
#define compiletime_assert(condition, msg) \
	_compiletime_assert(condition, msg, __compiletime_assert_, __COUNTER__)

#define compiletime_assert_atomic_type(t)				\
	compiletime_assert(__native_word(t),				\
		"Need native word sized stores/loads for atomicity.")

/* Helpers for emitting diagnostics in pragmas. */
#ifndef __diag
#define __diag(string)
#endif

#ifndef __diag_GCC
#define __diag_GCC(version, severity, string)
#endif

#define __diag_push()	__diag(push)
#define __diag_pop()	__diag(pop)

#define __diag_ignore(compiler, version, option, comment) \
	__diag_ ## compiler(version, ignore, option)
#define __diag_warn(compiler, version, option, comment) \
	__diag_ ## compiler(version, warn, option)
#define __diag_error(compiler, version, option, comment) \
	__diag_ ## compiler(version, error, option)

#endif /* __LINUX_COMPILER_TYPES_H */<|MERGE_RESOLUTION|>--- conflicted
+++ resolved
@@ -11,13 +11,8 @@
 # define __iomem	__attribute__((noderef, address_space(__iomem)))
 # define __percpu	__attribute__((noderef, address_space(__percpu)))
 # define __rcu		__attribute__((noderef, address_space(__rcu)))
-<<<<<<< HEAD
-extern void __chk_user_ptr(const volatile void __user *);
-extern void __chk_io_ptr(const volatile void __iomem *);
-=======
 static inline void __chk_user_ptr(const volatile void __user *ptr) { }
 static inline void __chk_io_ptr(const volatile void __iomem *ptr) { }
->>>>>>> 976bc5e2
 /* context/locking */
 # define __must_hold(x)	__attribute__((context(x,1,1)))
 # define __acquires(x)	__attribute__((context(x,0,1)))
