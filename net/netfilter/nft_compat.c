--- conflicted
+++ resolved
@@ -137,11 +137,7 @@
 		entry->e6.ipv6.invflags = inv ? IP6T_INV_PROTO : 0;
 		break;
 	case NFPROTO_BRIDGE:
-<<<<<<< HEAD
-		entry->ebt.ethproto = proto;
-=======
 		entry->ebt.ethproto = (__force __be16)proto;
->>>>>>> d525211f
 		entry->ebt.invflags = inv ? EBT_IPROTO : 0;
 		break;
 	}
@@ -352,11 +348,7 @@
 		entry->e6.ipv6.invflags = inv ? IP6T_INV_PROTO : 0;
 		break;
 	case NFPROTO_BRIDGE:
-<<<<<<< HEAD
-		entry->ebt.ethproto = proto;
-=======
 		entry->ebt.ethproto = (__force __be16)proto;
->>>>>>> d525211f
 		entry->ebt.invflags = inv ? EBT_IPROTO : 0;
 		break;
 	}
